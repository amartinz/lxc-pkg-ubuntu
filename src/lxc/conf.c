/*
 * lxc: linux Container library
 *
 * (C) Copyright IBM Corp. 2007, 2008
 *
 * Authors:
 * Daniel Lezcano <daniel.lezcano at free.fr>
 *
 * This library is free software; you can redistribute it and/or
 * modify it under the terms of the GNU Lesser General Public
 * License as published by the Free Software Foundation; either
 * version 2.1 of the License, or (at your option) any later version.
 *
 * This library is distributed in the hope that it will be useful,
 * but WITHOUT ANY WARRANTY; without even the implied warranty of
 * MERCHANTABILITY or FITNESS FOR A PARTICULAR PURPOSE.  See the GNU
 * Lesser General Public License for more details.
 *
 * You should have received a copy of the GNU Lesser General Public
 * License along with this library; if not, write to the Free Software
 * Foundation, Inc., 51 Franklin Street, Fifth Floor, Boston, MA 02110-1301 USA
 */

#ifndef _GNU_SOURCE
#define _GNU_SOURCE 1
#endif
#include <arpa/inet.h>
#include <dirent.h>
#include <errno.h>
#include <fcntl.h>
#include <grp.h>
#include <inttypes.h>
#include <libgen.h>
#include <linux/loop.h>
#include <net/if.h>
#include <netinet/in.h>
#include <pwd.h>
#include <stdarg.h>
#include <stdio.h>
#include <stdlib.h>
#include <string.h>
#include <sys/mman.h>
#include <sys/mount.h>
#include <sys/param.h>
#include <sys/prctl.h>
#include <sys/sendfile.h>
#include <sys/socket.h>
#include <sys/stat.h>
#include <sys/syscall.h>
#include <sys/sysmacros.h>
#include <sys/types.h>
#include <sys/utsname.h>
#include <sys/wait.h>
#include <time.h>
#include <unistd.h>

#include "af_unix.h"
#include "caps.h"
#include "cgroup.h"
#include "conf.h"
#include "config.h"
#include "confile.h"
#include "confile_utils.h"
#include "error.h"
#include "log.h"
#include "lsm/lsm.h"
#include "lxclock.h"
#include "lxcseccomp.h"
#include "macro.h"
#include "namespace.h"
#include "network.h"
#include "parse.h"
#include "raw_syscalls.h"
#include "ringbuf.h"
#include "start.h"
#include "storage.h"
#include "storage/overlay.h"
#include "syscall_wrappers.h"
#include "terminal.h"
#include "utils.h"

#ifdef MAJOR_IN_MKDEV
#include <sys/mkdev.h>
#endif

#ifdef HAVE_STATVFS
#include <sys/statvfs.h>
#endif

#if HAVE_PTY_H
#include <pty.h>
#else
#include <../include/openpty.h>
#endif

#if HAVE_LIBCAP
#include <sys/capability.h>
#endif

#if HAVE_SYS_PERSONALITY_H
#include <sys/personality.h>
#endif

#ifndef HAVE_STRLCAT
#include "include/strlcat.h"
#endif

#if IS_BIONIC
#include <../include/lxcmntent.h>
#else
#include <mntent.h>
#endif

#if !defined(HAVE_PRLIMIT) && defined(HAVE_PRLIMIT64)
#include <../include/prlimit.h>
#endif

lxc_log_define(conf, lxc);

/* The lxc_conf of the container currently being worked on in an API call.
 * This is used in the error calls.
 */
#ifdef HAVE_TLS
thread_local struct lxc_conf *current_config;
#else
struct lxc_conf *current_config;
#endif

char *lxchook_names[NUM_LXC_HOOKS] = {
	"pre-start",
	"pre-mount",
	"mount",
	"autodev",
	"start",
	"stop",
	"post-stop",
	"clone",
	"destroy",
	"start-host"
};

struct mount_opt {
	char *name;
	int clear;
	int flag;
};

struct caps_opt {
	char *name;
	int value;
};

struct limit_opt {
	char *name;
	int value;
};

static struct mount_opt mount_opt[] = {
	{ "async",         1, MS_SYNCHRONOUS },
	{ "atime",         1, MS_NOATIME     },
	{ "bind",          0, MS_BIND        },
	{ "defaults",      0, 0              },
	{ "dev",           1, MS_NODEV       },
	{ "diratime",      1, MS_NODIRATIME  },
	{ "dirsync",       0, MS_DIRSYNC     },
	{ "exec",          1, MS_NOEXEC      },
	{ "lazytime",	   0, MS_LAZYTIME    },
	{ "mand",          0, MS_MANDLOCK    },
	{ "noatime",       0, MS_NOATIME     },
	{ "nodev",         0, MS_NODEV       },
	{ "nodiratime",    0, MS_NODIRATIME  },
	{ "noexec",        0, MS_NOEXEC      },
	{ "nomand",        1, MS_MANDLOCK    },
	{ "norelatime",    1, MS_RELATIME    },
	{ "nostrictatime", 1, MS_STRICTATIME },
	{ "nosuid",        0, MS_NOSUID      },
	{ "rbind",         0, MS_BIND|MS_REC },
	{ "relatime",      0, MS_RELATIME    },
	{ "remount",       0, MS_REMOUNT     },
	{ "ro",            0, MS_RDONLY      },
	{ "rw",            1, MS_RDONLY      },
	{ "strictatime",   0, MS_STRICTATIME },
	{ "suid",          1, MS_NOSUID      },
	{ "sync",          0, MS_SYNCHRONOUS },
	{ NULL,            0, 0              },
};

static struct mount_opt propagation_opt[] = {
	{ "private",     0, MS_PRIVATE           },
	{ "shared",      0, MS_SHARED            },
	{ "slave",       0, MS_SLAVE             },
	{ "unbindable",  0, MS_UNBINDABLE        },
	{ "rprivate",    0, MS_PRIVATE|MS_REC    },
	{ "rshared",     0, MS_SHARED|MS_REC     },
	{ "rslave",      0, MS_SLAVE|MS_REC      },
	{ "runbindable", 0, MS_UNBINDABLE|MS_REC },
	{ NULL,          0, 0                    },
};

static struct caps_opt caps_opt[] = {
#if HAVE_LIBCAP
	{ "chown",            CAP_CHOWN            },
	{ "dac_override",     CAP_DAC_OVERRIDE     },
	{ "dac_read_search",  CAP_DAC_READ_SEARCH  },
	{ "fowner",           CAP_FOWNER           },
	{ "fsetid",           CAP_FSETID           },
	{ "kill",             CAP_KILL             },
	{ "setgid",           CAP_SETGID           },
	{ "setuid",           CAP_SETUID           },
	{ "setpcap",          CAP_SETPCAP          },
	{ "linux_immutable",  CAP_LINUX_IMMUTABLE  },
	{ "net_bind_service", CAP_NET_BIND_SERVICE },
	{ "net_broadcast",    CAP_NET_BROADCAST    },
	{ "net_admin",        CAP_NET_ADMIN        },
	{ "net_raw",          CAP_NET_RAW          },
	{ "ipc_lock",         CAP_IPC_LOCK         },
	{ "ipc_owner",        CAP_IPC_OWNER        },
	{ "sys_module",       CAP_SYS_MODULE       },
	{ "sys_rawio",        CAP_SYS_RAWIO        },
	{ "sys_chroot",       CAP_SYS_CHROOT       },
	{ "sys_ptrace",       CAP_SYS_PTRACE       },
	{ "sys_pacct",        CAP_SYS_PACCT        },
	{ "sys_admin",        CAP_SYS_ADMIN        },
	{ "sys_boot",         CAP_SYS_BOOT         },
	{ "sys_nice",         CAP_SYS_NICE         },
	{ "sys_resource",     CAP_SYS_RESOURCE     },
	{ "sys_time",         CAP_SYS_TIME         },
	{ "sys_tty_config",   CAP_SYS_TTY_CONFIG   },
	{ "mknod",            CAP_MKNOD            },
	{ "lease",            CAP_LEASE            },
#ifdef CAP_AUDIT_READ
	{ "audit_read",       CAP_AUDIT_READ       },
#endif
#ifdef CAP_AUDIT_WRITE
	{ "audit_write",      CAP_AUDIT_WRITE      },
#endif
#ifdef CAP_AUDIT_CONTROL
	{ "audit_control",    CAP_AUDIT_CONTROL    },
#endif
	{ "setfcap",          CAP_SETFCAP          },
	{ "mac_override",     CAP_MAC_OVERRIDE     },
	{ "mac_admin",        CAP_MAC_ADMIN        },
#ifdef CAP_SYSLOG
	{ "syslog",           CAP_SYSLOG           },
#endif
#ifdef CAP_WAKE_ALARM
	{ "wake_alarm",       CAP_WAKE_ALARM       },
#endif
#ifdef CAP_BLOCK_SUSPEND
	{ "block_suspend",    CAP_BLOCK_SUSPEND    },
#endif
#endif
};

static struct limit_opt limit_opt[] = {
#ifdef RLIMIT_AS
	{ "as",          RLIMIT_AS          },
#endif
#ifdef RLIMIT_CORE
	{ "core",        RLIMIT_CORE        },
#endif
#ifdef RLIMIT_CPU
	{ "cpu",         RLIMIT_CPU         },
#endif
#ifdef RLIMIT_DATA
	{ "data",        RLIMIT_DATA        },
#endif
#ifdef RLIMIT_FSIZE
	{ "fsize",       RLIMIT_FSIZE       },
#endif
#ifdef RLIMIT_LOCKS
	{ "locks",       RLIMIT_LOCKS       },
#endif
#ifdef RLIMIT_MEMLOCK
	{ "memlock",     RLIMIT_MEMLOCK     },
#endif
#ifdef RLIMIT_MSGQUEUE
	{ "msgqueue",    RLIMIT_MSGQUEUE    },
#endif
#ifdef RLIMIT_NICE
	{ "nice",        RLIMIT_NICE        },
#endif
#ifdef RLIMIT_NOFILE
	{ "nofile",      RLIMIT_NOFILE      },
#endif
#ifdef RLIMIT_NPROC
	{ "nproc",       RLIMIT_NPROC       },
#endif
#ifdef RLIMIT_RSS
	{ "rss",         RLIMIT_RSS         },
#endif
#ifdef RLIMIT_RTPRIO
	{ "rtprio",      RLIMIT_RTPRIO      },
#endif
#ifdef RLIMIT_RTTIME
	{ "rttime",      RLIMIT_RTTIME      },
#endif
#ifdef RLIMIT_SIGPENDING
	{ "sigpending",  RLIMIT_SIGPENDING  },
#endif
#ifdef RLIMIT_STACK
	{ "stack",       RLIMIT_STACK       },
#endif
};

static int run_buffer(char *buffer)
{
	int ret;
	char *output;
	struct lxc_popen_FILE *f;

	f = lxc_popen(buffer);
	if (!f) {
		SYSERROR("Failed to popen() %s", buffer);
		return -1;
	}

	output = malloc(LXC_LOG_BUFFER_SIZE);
	if (!output) {
		ERROR("Failed to allocate memory for %s", buffer);
		lxc_pclose(f);
		return -1;
	}

	while (fgets(output, LXC_LOG_BUFFER_SIZE, f->f))
		DEBUG("Script %s with output: %s", buffer, output);

	free(output);

	ret = lxc_pclose(f);
	if (ret == -1) {
		SYSERROR("Script exited with error");
		return -1;
	} else if (WIFEXITED(ret) && WEXITSTATUS(ret) != 0) {
		ERROR("Script exited with status %d", WEXITSTATUS(ret));
		return -1;
	} else if (WIFSIGNALED(ret)) {
		ERROR("Script terminated by signal %d", WTERMSIG(ret));
		return -1;
	}

	return 0;
}

int run_script_argv(const char *name, unsigned int hook_version,
		    const char *section, const char *script,
		    const char *hookname, char **argv)
{
	int buf_pos, i, ret;
	char *buffer;
	int fret = -1;
	size_t size = 0;

	if (hook_version == 0)
		INFO("Executing script \"%s\" for container \"%s\", config "
		     "section \"%s\"", script, name, section);
	else
		INFO("Executing script \"%s\" for container \"%s\"", script, name);

	for (i = 0; argv && argv[i]; i++)
		size += strlen(argv[i]) + 1;

	size += STRLITERALLEN("exec");
	size++;
	size += strlen(script);
	size++;

	if (size > INT_MAX)
		return -EFBIG;

	if (hook_version == 0) {
		size += strlen(hookname);
		size++;

		size += strlen(name);
		size++;

		size += strlen(section);
		size++;

		if (size > INT_MAX)
			return -EFBIG;
	}

	buffer = malloc(size);
	if (!buffer)
		return -ENOMEM;

	if (hook_version == 0)
		buf_pos = snprintf(buffer, size, "exec %s %s %s %s", script, name, section, hookname);
	else
		buf_pos = snprintf(buffer, size, "exec %s", script);
	if (buf_pos < 0 || (size_t)buf_pos >= size) {
		ERROR("Failed to create command line for script \"%s\"", script);
		goto on_error;
	}

	if (hook_version == 1) {
		ret = setenv("LXC_HOOK_TYPE", hookname, 1);
		if (ret < 0) {
			SYSERROR("Failed to set environment variable: "
				 "LXC_HOOK_TYPE=%s", hookname);
			goto on_error;
		}
		TRACE("Set environment variable: LXC_HOOK_TYPE=%s", hookname);

		ret = setenv("LXC_HOOK_SECTION", section, 1);
		if (ret < 0) {
			SYSERROR("Failed to set environment variable: "
				 "LXC_HOOK_SECTION=%s", section);
			goto on_error;
		}
		TRACE("Set environment variable: LXC_HOOK_SECTION=%s", section);

		if (strcmp(section, "net") == 0) {
			char *parent;

			if (!argv || !argv[0])
				goto on_error;

			ret = setenv("LXC_NET_TYPE", argv[0], 1);
			if (ret < 0) {
				SYSERROR("Failed to set environment variable: "
					 "LXC_NET_TYPE=%s", argv[0]);
				goto on_error;
			}
			TRACE("Set environment variable: LXC_NET_TYPE=%s", argv[0]);

			parent = argv[1] ? argv[1] : "";

			if (strcmp(argv[0], "macvlan") == 0) {
				ret = setenv("LXC_NET_PARENT", parent, 1);
				if (ret < 0) {
					SYSERROR("Failed to set environment "
						 "variable: LXC_NET_PARENT=%s", parent);
					goto on_error;
				}
				TRACE("Set environment variable: LXC_NET_PARENT=%s", parent);
			} else if (strcmp(argv[0], "phys") == 0) {
				ret = setenv("LXC_NET_PARENT", parent, 1);
				if (ret < 0) {
					SYSERROR("Failed to set environment "
						 "variable: LXC_NET_PARENT=%s", parent);
					goto on_error;
				}
				TRACE("Set environment variable: LXC_NET_PARENT=%s", parent);
			} else if (strcmp(argv[0], "veth") == 0) {
				char *peer = argv[2] ? argv[2] : "";

				ret = setenv("LXC_NET_PEER", peer, 1);
				if (ret < 0) {
					SYSERROR("Failed to set environment "
						 "variable: LXC_NET_PEER=%s", peer);
					goto on_error;
				}
				TRACE("Set environment variable: LXC_NET_PEER=%s", peer);

				ret = setenv("LXC_NET_PARENT", parent, 1);
				if (ret < 0) {
					SYSERROR("Failed to set environment "
						 "variable: LXC_NET_PARENT=%s", parent);
					goto on_error;
				}
				TRACE("Set environment variable: LXC_NET_PARENT=%s", parent);
			}
		}
	}

	for (i = 0; argv && argv[i]; i++) {
		size_t len = size - buf_pos;

		ret = snprintf(buffer + buf_pos, len, " %s", argv[i]);
		if (ret < 0 || (size_t)ret >= len) {
			ERROR("Failed to create command line for script \"%s\"", script);
			goto on_error;
		}
		buf_pos += ret;
	}

	fret = run_buffer(buffer);

on_error:
	free(buffer);
	return fret;
}

int run_script(const char *name, const char *section, const char *script, ...)
{
	int ret;
	char *buffer, *p;
	va_list ap;
	size_t size = 0;

	INFO("Executing script \"%s\" for container \"%s\", config section \"%s\"",
	     script, name, section);

	va_start(ap, script);
	while ((p = va_arg(ap, char *)))
		size += strlen(p) + 1;
	va_end(ap);

	size += STRLITERALLEN("exec");
	size += strlen(script);
	size += strlen(name);
	size += strlen(section);
	size += 4;

	if (size > INT_MAX)
		return -1;

	buffer = alloca(size);
	ret = snprintf(buffer, size, "exec %s %s %s", script, name, section);
	if (ret < 0 || ret >= size)
		return -1;

	va_start(ap, script);
	while ((p = va_arg(ap, char *))) {
		int len = size - ret;
		int rc;
		rc = snprintf(buffer + ret, len, " %s", p);
		if (rc < 0 || rc >= len) {
			va_end(ap);
			return -1;
		}
		ret += rc;
	}
	va_end(ap);

	return run_buffer(buffer);
}

/* pin_rootfs
 * if rootfs is a directory, then open ${rootfs}/.lxc-keep for writing for
 * the duration of the container run, to prevent the container from marking
 * the underlying fs readonly on shutdown. unlink the file immediately so
 * no name pollution is happens.
 * don't unlink on NFS to avoid random named stale handles.
 * return -1 on error.
 * return -2 if nothing needed to be pinned.
 * return an open fd (>=0) if we pinned it.
 */
int pin_rootfs(const char *rootfs)
{
	int fd, ret;
	char absrootfspin[PATH_MAX];
	char *absrootfs;
	struct stat s;
	struct statfs sfs;

	if (rootfs == NULL || strlen(rootfs) == 0)
		return -2;

	absrootfs = realpath(rootfs, NULL);
	if (!absrootfs)
		return -2;

	ret = stat(absrootfs, &s);
	if (ret < 0) {
		free(absrootfs);
		return -1;
	}

	if (!S_ISDIR(s.st_mode)) {
		free(absrootfs);
		return -2;
	}

	ret = snprintf(absrootfspin, PATH_MAX, "%s/.lxc-keep", absrootfs);
	free(absrootfs);
	if (ret < 0 || ret >= PATH_MAX)
		return -1;

	fd = open(absrootfspin, O_CREAT | O_RDWR, S_IWUSR | S_IRUSR);
	if (fd < 0)
		return fd;

	ret = fstatfs (fd, &sfs);
	if (ret < 0)
		return fd;

	if (sfs.f_type == NFS_SUPER_MAGIC) {
		DEBUG("Rootfs on NFS, not unlinking pin file \"%s\"", absrootfspin);
		return fd;
	}

	(void)unlink(absrootfspin);

	return fd;
}

/* If we are asking to remount something, make sure that any NOEXEC etc are
 * honored.
 */
unsigned long add_required_remount_flags(const char *s, const char *d,
					 unsigned long flags)
{
#ifdef HAVE_STATVFS
	int ret;
	struct statvfs sb;
	unsigned long required_flags = 0;

	if (!s)
		s = d;

	if (!s)
		return flags;

	ret = statvfs(s, &sb);
	if (ret < 0)
		return flags;

	if (flags & MS_REMOUNT) {
		if (sb.f_flag & MS_NOSUID)
			required_flags |= MS_NOSUID;
		if (sb.f_flag & MS_NODEV)
			required_flags |= MS_NODEV;
		if (sb.f_flag & MS_RDONLY)
			required_flags |= MS_RDONLY;
		if (sb.f_flag & MS_NOEXEC)
			required_flags |= MS_NOEXEC;
	}

	if (sb.f_flag & MS_NOATIME)
		required_flags |= MS_NOATIME;
	if (sb.f_flag & MS_NODIRATIME)
		required_flags |= MS_NODIRATIME;
	if (sb.f_flag & MS_LAZYTIME)
		required_flags |= MS_LAZYTIME;
	if (sb.f_flag & MS_RELATIME)
		required_flags |= MS_RELATIME;
	if (sb.f_flag & MS_STRICTATIME)
		required_flags |= MS_STRICTATIME;

	return flags | required_flags;
#else
	return flags;
#endif
}

static int lxc_mount_auto_mounts(struct lxc_conf *conf, int flags, struct lxc_handler *handler)
{
	int i, r;
	static struct {
		int match_mask;
		int match_flag;
		const char *source;
		const char *destination;
		const char *fstype;
		unsigned long flags;
		const char *options;
	} default_mounts[] = {
		/* Read-only bind-mounting... In older kernels, doing that
		 * required to do one MS_BIND mount and then
		 * MS_REMOUNT|MS_RDONLY the same one. According to mount(2)
		 * manpage, MS_BIND honors MS_RDONLY from kernel 2.6.26
		 * onwards. However, this apparently does not work on kernel
		 * 3.8. Unfortunately, on that very same kernel, doing the same
		 * trick as above doesn't seem to work either, there one needs
		 * to ALSO specify MS_BIND for the remount, otherwise the
		 * entire fs is remounted read-only or the mount fails because
		 * it's busy...  MS_REMOUNT|MS_BIND|MS_RDONLY seems to work for
		 * kernels as low as 2.6.32...
		 */
		{ LXC_AUTO_PROC_MASK, LXC_AUTO_PROC_MIXED, "proc",                                           "%r/proc",                    "proc",  MS_NODEV|MS_NOEXEC|MS_NOSUID,                    NULL },
		/* proc/tty is used as a temporary placeholder for proc/sys/net which we'll move back in a few steps */
		{ LXC_AUTO_PROC_MASK, LXC_AUTO_PROC_MIXED, "%r/proc/sys/net",                                "%r/proc/tty",                NULL,    MS_BIND,                                         NULL },
		{ LXC_AUTO_PROC_MASK, LXC_AUTO_PROC_MIXED, "%r/proc/sys",                                    "%r/proc/sys",                NULL,    MS_BIND,                                         NULL },
		{ LXC_AUTO_PROC_MASK, LXC_AUTO_PROC_MIXED, NULL,                                             "%r/proc/sys",                NULL,    MS_REMOUNT|MS_BIND|MS_RDONLY,                    NULL },
		{ LXC_AUTO_PROC_MASK, LXC_AUTO_PROC_MIXED, "%r/proc/tty",                                    "%r/proc/sys/net",            NULL,    MS_MOVE,                                         NULL },
		{ LXC_AUTO_PROC_MASK, LXC_AUTO_PROC_MIXED, "%r/proc/sysrq-trigger",                          "%r/proc/sysrq-trigger",      NULL,    MS_BIND,                                         NULL },
		{ LXC_AUTO_PROC_MASK, LXC_AUTO_PROC_MIXED, NULL,                                             "%r/proc/sysrq-trigger",      NULL,    MS_REMOUNT|MS_BIND|MS_RDONLY,                    NULL },
		{ LXC_AUTO_PROC_MASK, LXC_AUTO_PROC_RW,    "proc",                                           "%r/proc",                    "proc",  MS_NODEV|MS_NOEXEC|MS_NOSUID,                    NULL },
		{ LXC_AUTO_SYS_MASK,  LXC_AUTO_SYS_RW,     "sysfs",                                          "%r/sys",                     "sysfs", 0,                                               NULL },
		{ LXC_AUTO_SYS_MASK,  LXC_AUTO_SYS_RO,     "sysfs",                                          "%r/sys",                     "sysfs", MS_RDONLY,                                       NULL },
		{ LXC_AUTO_SYS_MASK,  LXC_AUTO_SYS_MIXED,  "sysfs",                                          "%r/sys",                     "sysfs", MS_NODEV|MS_NOEXEC|MS_NOSUID,                    NULL },
		{ LXC_AUTO_SYS_MASK,  LXC_AUTO_SYS_MIXED,  NULL,                                             "%r/sys",                     NULL,    MS_REMOUNT|MS_BIND|MS_RDONLY,                    NULL },
		{ LXC_AUTO_SYS_MASK,  LXC_AUTO_SYS_MIXED,  "sysfs",                                          "%r/sys/devices/virtual/net", "sysfs", 0,                                               NULL },
		{ LXC_AUTO_SYS_MASK,  LXC_AUTO_SYS_MIXED,  "%r/sys/devices/virtual/net/devices/virtual/net", "%r/sys/devices/virtual/net", NULL,    MS_BIND,                                         NULL },
		{ LXC_AUTO_SYS_MASK,  LXC_AUTO_SYS_MIXED,  NULL,                                             "%r/sys/devices/virtual/net", NULL,    MS_REMOUNT|MS_BIND|MS_NOSUID|MS_NODEV|MS_NOEXEC, NULL },
		{ 0,                  0,                   NULL,                                             NULL,                         NULL,    0,                                               NULL }
	};

	for (i = 0; default_mounts[i].match_mask; i++) {
		int saved_errno;
		unsigned long mflags;
		char *destination = NULL;
		char *source = NULL;
		if ((flags & default_mounts[i].match_mask) != default_mounts[i].match_flag)
			continue;

		if (default_mounts[i].source) {
			/* will act like strdup if %r is not present */
			source = lxc_string_replace("%r", conf->rootfs.path ? conf->rootfs.mount : "", default_mounts[i].source);
			if (!source)
				return -1;
		}

		if (!default_mounts[i].destination) {
			ERROR("BUG: auto mounts destination %d was NULL", i);
			free(source);
			return -1;
		}

		/* will act like strdup if %r is not present */
		destination = lxc_string_replace("%r", conf->rootfs.path ? conf->rootfs.mount : "", default_mounts[i].destination);
		if (!destination) {
			saved_errno = errno;
			free(source);
			errno = saved_errno;
			return -1;
		}

		mflags = add_required_remount_flags(source, destination,
						    default_mounts[i].flags);
		r = safe_mount(source, destination, default_mounts[i].fstype,
			       mflags, default_mounts[i].options,
			       conf->rootfs.path ? conf->rootfs.mount : NULL);
		saved_errno = errno;
		if (r < 0 && errno == ENOENT) {
			INFO("Mount source or target for \"%s\" on \"%s\" does "
			     "not exist. Skipping", source, destination);
			r = 0;
		} else if (r < 0) {
			SYSERROR("Failed to mount \"%s\" on \"%s\" with flags %lu", source, destination, mflags);
		}

		free(source);
		free(destination);
		if (r < 0) {
			errno = saved_errno;
			return -1;
		}
	}

	if (flags & LXC_AUTO_CGROUP_MASK) {
		int cg_flags;

		cg_flags = flags & (LXC_AUTO_CGROUP_MASK & ~LXC_AUTO_CGROUP_FORCE);
		/* If the type of cgroup mount was not specified, it depends on
		 * the container's capabilities as to what makes sense: if we
		 * have CAP_SYS_ADMIN, the read-only part can be remounted
		 * read-write anyway, so we may as well default to read-write;
		 * then the admin will not be given a false sense of security.
		 * (And if they really want mixed r/o r/w, then they can
		 * explicitly specify :mixed.) OTOH, if the container lacks
		 * CAP_SYS_ADMIN, do only default to :mixed, because then the
		 * container can't remount it read-write.
		 */
		if (cg_flags == LXC_AUTO_CGROUP_NOSPEC || cg_flags == LXC_AUTO_CGROUP_FULL_NOSPEC) {
			int has_sys_admin = 0;

			if (!lxc_list_empty(&conf->keepcaps))
				has_sys_admin = in_caplist(CAP_SYS_ADMIN, &conf->keepcaps);
			else
				has_sys_admin = !in_caplist(CAP_SYS_ADMIN, &conf->caps);

			if (cg_flags == LXC_AUTO_CGROUP_NOSPEC)
				cg_flags = has_sys_admin ? LXC_AUTO_CGROUP_RW : LXC_AUTO_CGROUP_MIXED;
			else
				cg_flags = has_sys_admin ? LXC_AUTO_CGROUP_FULL_RW : LXC_AUTO_CGROUP_FULL_MIXED;
		}

		if (flags & LXC_AUTO_CGROUP_FORCE)
			cg_flags |= LXC_AUTO_CGROUP_FORCE;

		if (!handler->cgroup_ops->mount(handler->cgroup_ops,
						handler,
						conf->rootfs.path ? conf->rootfs.mount : "",
						cg_flags)) {
			SYSERROR("Failed to mount \"/sys/fs/cgroup\"");
			return -1;
		}
	}

	return 0;
}

static int setup_utsname(struct utsname *utsname)
{
	int ret;

	if (!utsname)
		return 0;

	ret = sethostname(utsname->nodename, strlen(utsname->nodename));
	if (ret < 0) {
		SYSERROR("Failed to set the hostname to \"%s\"", utsname->nodename);
		return -1;
	}

	INFO("Set hostname to \"%s\"", utsname->nodename);

	return 0;
}

struct dev_symlinks {
	const char *oldpath;
	const char *name;
};

static const struct dev_symlinks dev_symlinks[] = {
	{ "/proc/self/fd",   "fd"     },
	{ "/proc/self/fd/0", "stdin"  },
	{ "/proc/self/fd/1", "stdout" },
	{ "/proc/self/fd/2", "stderr" },
};

static int lxc_setup_dev_symlinks(const struct lxc_rootfs *rootfs)
{
	int i, ret;
	char path[PATH_MAX];
	struct stat s;

	for (i = 0; i < sizeof(dev_symlinks) / sizeof(dev_symlinks[0]); i++) {
		const struct dev_symlinks *d = &dev_symlinks[i];

		ret = snprintf(path, sizeof(path), "%s/dev/%s",
			       rootfs->path ? rootfs->mount : "", d->name);
		if (ret < 0 || ret >= PATH_MAX)
			return -1;

		/* Stat the path first. If we don't get an error accept it as
		 * is and don't try to create it
		 */
		ret = stat(path, &s);
		if (ret == 0)
			continue;

		ret = symlink(d->oldpath, path);
		if (ret && errno != EEXIST) {
			if (errno == EROFS) {
				WARN("Failed to create \"%s\". Read-only filesystem", path);
			} else {
				SYSERROR("Failed to create \"%s\"", path);
				return -1;
			}
		}
	}

	return 0;
}

/* Build a space-separate list of ptys to pass to systemd. */
static bool append_ttyname(char **pp, char *name)
{
	char *p;
	size_t size;

	if (!*pp) {
		*pp = malloc(strlen(name) + strlen("container_ttys=") + 1);
		if (!*pp)
			return false;

		sprintf(*pp, "container_ttys=%s", name);
		return true;
	}

	size = strlen(*pp) + strlen(name) + 2;
	p = realloc(*pp, size);
	if (!p)
		return false;

	*pp = p;
	(void)strlcat(p, " ", size);
	(void)strlcat(p, name, size);

	return true;
}

static int lxc_setup_ttys(struct lxc_conf *conf)
{
	int i, ret;
	const struct lxc_tty_info *ttys = &conf->ttys;
	char *ttydir = ttys->dir;
	char path[PATH_MAX], lxcpath[PATH_MAX];

	if (!conf->rootfs.path)
		return 0;

	for (i = 0; i < ttys->max; i++) {
		struct lxc_terminal_info *tty = &ttys->tty[i];

		ret = snprintf(path, sizeof(path), "/dev/tty%d", i + 1);
		if (ret < 0 || (size_t)ret >= sizeof(path))
			return -1;

		if (ttydir) {
			/* create dev/lxc/tty%d" */
			ret = snprintf(lxcpath, sizeof(lxcpath),
				       "/dev/%s/tty%d", ttydir, i + 1);
			if (ret < 0 || (size_t)ret >= sizeof(lxcpath))
				return -1;

			ret = mknod(lxcpath, S_IFREG | 0000, 0);
			if (ret < 0 && errno != EEXIST) {
				SYSERROR("Failed to create \"%s\"", lxcpath);
				return -1;
			}

			ret = unlink(path);
			if (ret < 0 && errno != ENOENT) {
				SYSERROR("Failed to unlink \"%s\"", path);
				return -1;
			}

			ret = mount(tty->name, lxcpath, "none", MS_BIND, 0);
			if (ret < 0) {
				SYSWARN("Failed to bind mount \"%s\" onto \"%s\"",
				     tty->name, lxcpath);
				continue;
			}
			DEBUG("Bind mounted \"%s\" onto \"%s\"", tty->name,
			      lxcpath);

			ret = snprintf(lxcpath, sizeof(lxcpath), "%s/tty%d",
				       ttydir, i + 1);
			if (ret < 0 || (size_t)ret >= sizeof(lxcpath))
				return -1;

			ret = symlink(lxcpath, path);
			if (ret < 0) {
				SYSERROR("Failed to create symlink \"%s\" -> \"%s\"",
				         path, lxcpath);
				return -1;
			}
		} else {
			/* If we populated /dev, then we need to create
			 * /dev/ttyN
			 */
			ret = mknod(path, S_IFREG | 0000, 0);
			if (ret < 0) /* this isn't fatal, continue */
				SYSERROR("Failed to create \"%s\"", path);

			ret = mount(tty->name, path, "none", MS_BIND, 0);
			if (ret < 0) {
				SYSERROR("Failed to mount '%s'->'%s'", tty->name, path);
				continue;
			}

			DEBUG("Bind mounted \"%s\" onto \"%s\"", tty->name, path);
		}

		if (!append_ttyname(&conf->ttys.tty_names, tty->name)) {
			ERROR("Error setting up container_ttys string");
			return -1;
		}
	}

	INFO("Finished setting up %zu /dev/tty<N> device(s)", ttys->max);
	return 0;
}

int lxc_allocate_ttys(struct lxc_conf *conf)
{
	size_t i;
	int ret;
	struct lxc_tty_info *ttys = &conf->ttys;

	/* no tty in the configuration */
	if (ttys->max == 0)
		return 0;

	ttys->tty = malloc(sizeof(*ttys->tty) * ttys->max);
	if (!ttys->tty)
		return -ENOMEM;

	for (i = 0; i < ttys->max; i++) {
		struct lxc_terminal_info *tty = &ttys->tty[i];

		tty->master = -EBADF;
		tty->slave = -EBADF;
		ret = openpty(&tty->master, &tty->slave, NULL, NULL, NULL);
		if (ret < 0) {
			SYSERROR("Failed to create tty %zu", i);
			ttys->max = i;
			lxc_delete_tty(ttys);
			return -ENOTTY;
		}

		ret = ttyname_r(tty->slave, tty->name, sizeof(tty->name));
		if (ret < 0) {
			SYSERROR("Failed to retrieve name of tty %zu slave", i);
			ttys->max = i;
			lxc_delete_tty(ttys);
			return -ENOTTY;
		}

		DEBUG("Created tty \"%s\" with master fd %d and slave fd %d",
		      tty->name, tty->master, tty->slave);

		/* Prevent leaking the file descriptors to the container */
		ret = fd_cloexec(tty->master, true);
		if (ret < 0)
			SYSWARN("Failed to set FD_CLOEXEC flag on master fd %d of "
			        "tty device \"%s\"", tty->master, tty->name);

		ret = fd_cloexec(tty->slave, true);
		if (ret < 0)
			SYSWARN("Failed to set FD_CLOEXEC flag on slave fd %d of "
			        "tty device \"%s\"", tty->slave, tty->name);

		tty->busy = 0;
	}

	INFO("Finished creating %zu tty devices", ttys->max);
	return 0;
}

void lxc_delete_tty(struct lxc_tty_info *ttys)
{
	int i;

	if (!ttys->tty)
		return;

	for (i = 0; i < ttys->max; i++) {
		struct lxc_terminal_info *tty = &ttys->tty[i];

		if (tty->master >= 0) {
			close(tty->master);
			tty->master = -EBADF;
		}

		if (tty->slave >= 0) {
			close(tty->slave);
			tty->slave = -EBADF;
		}
	}

	free(ttys->tty);
	ttys->tty = NULL;
}

static int lxc_send_ttys_to_parent(struct lxc_handler *handler)
{
	int i;
	int ret = -1;
	struct lxc_conf *conf = handler->conf;
	struct lxc_tty_info *ttys = &conf->ttys;
	int sock = handler->data_sock[0];

	if (ttys->max == 0)
		return 0;

	for (i = 0; i < ttys->max; i++) {
		int ttyfds[2];
		struct lxc_terminal_info *tty = &ttys->tty[i];

		ttyfds[0] = tty->master;
		ttyfds[1] = tty->slave;

		ret = lxc_abstract_unix_send_fds(sock, ttyfds, 2, NULL, 0);
		if (ret < 0)
			break;

		TRACE("Sent tty \"%s\" with master fd %d and slave fd %d to "
		      "parent", tty->name, tty->master, tty->slave);
	}

	if (ret < 0)
		SYSERROR("Failed to send %zu ttys to parent", ttys->max);
	else
		TRACE("Sent %zu ttys to parent", ttys->max);

	return ret;
}

static int lxc_create_ttys(struct lxc_handler *handler)
{
	int ret = -1;
	struct lxc_conf *conf = handler->conf;

	ret = lxc_allocate_ttys(conf);
	if (ret < 0) {
		ERROR("Failed to allocate ttys");
		goto on_error;
	}

	ret = lxc_send_ttys_to_parent(handler);
	if (ret < 0) {
		ERROR("Failed to send ttys to parent");
		goto on_error;
	}

	if (!conf->is_execute) {
		ret = lxc_setup_ttys(conf);
		if (ret < 0) {
			ERROR("Failed to setup ttys");
			goto on_error;
		}
	}

	if (conf->ttys.tty_names) {
		ret = setenv("container_ttys", conf->ttys.tty_names, 1);
		if (ret < 0)
			SYSERROR("Failed to set \"container_ttys=%s\"", conf->ttys.tty_names);
	}

	ret = 0;

on_error:
	lxc_delete_tty(&conf->ttys);

	return ret;
}

/* Just create a path for /dev under $lxcpath/$name and in rootfs If we hit an
 * error, log it but don't fail yet.
 */
static int mount_autodev(const char *name, const struct lxc_rootfs *rootfs,
			 const char *lxcpath)
{
	int ret;
	size_t clen;
	char *path;
	mode_t cur_mask;

	INFO("Preparing \"/dev\"");

	/* $(rootfs->mount) + "/dev/pts" + '\0' */
	clen = (rootfs->path ? strlen(rootfs->mount) : 0) + 9;
	path = alloca(clen);

	ret = snprintf(path, clen, "%s/dev", rootfs->path ? rootfs->mount : "");
	if (ret < 0 || (size_t)ret >= clen)
		return -1;

	cur_mask = umask(S_IXUSR | S_IXGRP | S_IXOTH);
	ret = mkdir(path, S_IRWXU | S_IRGRP | S_IXGRP | S_IROTH | S_IXOTH);
	if (ret < 0 && errno != EEXIST) {
		SYSERROR("Failed to create \"/dev\" directory");
		ret = -errno;
		goto reset_umask;
	}

	ret = safe_mount("none", path, "tmpfs", 0, "size=500000,mode=755",
			 rootfs->path ? rootfs->mount : NULL);
	if (ret < 0) {
		SYSERROR("Failed to mount tmpfs on \"%s\"", path);
		goto reset_umask;
	}
	TRACE("Mounted tmpfs on \"%s\"", path);

	ret = snprintf(path, clen, "%s/dev/pts", rootfs->path ? rootfs->mount : "");
	if (ret < 0 || (size_t)ret >= clen) {
		ret = -1;
		goto reset_umask;
	}

	/* If we are running on a devtmpfs mapping, dev/pts may already exist.
	 * If not, then create it and exit if that fails...
	 */
	ret = mkdir(path, S_IRWXU | S_IRGRP | S_IXGRP | S_IROTH | S_IXOTH);
	if (ret < 0 && errno != EEXIST) {
		SYSERROR("Failed to create directory \"%s\"", path);
		ret = -errno;
		goto reset_umask;
	}

	ret = 0;

reset_umask:
	(void)umask(cur_mask);

	INFO("Prepared \"/dev\"");
	return ret;
}

struct lxc_device_node {
	const char *name;
	const mode_t mode;
	const int maj;
	const int min;
};

static const struct lxc_device_node lxc_devices[] = {
	{ "full",    S_IFCHR | S_IRWXU | S_IRWXG | S_IRWXO, 1, 7 },
	{ "null",    S_IFCHR | S_IRWXU | S_IRWXG | S_IRWXO, 1, 3 },
	{ "random",  S_IFCHR | S_IRWXU | S_IRWXG | S_IRWXO, 1, 8 },
	{ "tty",     S_IFCHR | S_IRWXU | S_IRWXG | S_IRWXO, 5, 0 },
	{ "urandom", S_IFCHR | S_IRWXU | S_IRWXG | S_IRWXO, 1, 9 },
	{ "zero",    S_IFCHR | S_IRWXU | S_IRWXG | S_IRWXO, 1, 5 },
};


enum {
	LXC_DEVNODE_BIND,
	LXC_DEVNODE_MKNOD,
	LXC_DEVNODE_PARTIAL,
	LXC_DEVNODE_OPEN,
};

static int lxc_fill_autodev(const struct lxc_rootfs *rootfs)
{
	int i, ret;
	char path[PATH_MAX];
	mode_t cmask;
	int use_mknod = LXC_DEVNODE_MKNOD;

	ret = snprintf(path, PATH_MAX, "%s/dev",
		       rootfs->path ? rootfs->mount : "");
	if (ret < 0 || ret >= PATH_MAX)
		return -1;

	/* ignore, just don't try to fill in */
	if (!dir_exists(path))
		return 0;

	INFO("Populating \"/dev\"");

	cmask = umask(S_IXUSR | S_IXGRP | S_IXOTH);
	for (i = 0; i < sizeof(lxc_devices) / sizeof(lxc_devices[0]); i++) {
		char hostpath[PATH_MAX];
		const struct lxc_device_node *device = &lxc_devices[i];

		ret = snprintf(path, PATH_MAX, "%s/dev/%s",
			       rootfs->path ? rootfs->mount : "", device->name);
		if (ret < 0 || ret >= PATH_MAX)
			return -1;

		if (use_mknod >= LXC_DEVNODE_MKNOD) {
			ret = mknod(path, device->mode, makedev(device->maj, device->min));
			if (ret == 0 || (ret < 0 && errno == EEXIST)) {
				DEBUG("Created device node \"%s\"", path);
			} else if (ret < 0) {
				if (errno != EPERM) {
					SYSERROR("Failed to create device node \"%s\"", path);
					return -1;
				}

				use_mknod = LXC_DEVNODE_BIND;
			}

			/* Device nodes are fully useable. */
			if (use_mknod == LXC_DEVNODE_OPEN)
				continue;

			if (use_mknod == LXC_DEVNODE_MKNOD) {
				/* See
				 * - https://git.kernel.org/pub/scm/linux/kernel/git/torvalds/linux.git/commit/?id=55956b59df336f6738da916dbb520b6e37df9fbd
				 * - https://lists.linuxfoundation.org/pipermail/containers/2018-June/039176.html
				 */
				ret = open(path, O_RDONLY | O_CLOEXEC);
				if (ret >= 0) {
					close(ret);
					/* Device nodes are fully useable. */
					use_mknod = LXC_DEVNODE_OPEN;
					continue;
				}

				SYSTRACE("Failed to open \"%s\" device", path);
				/* Device nodes are only partially useable. */
				use_mknod = LXC_DEVNODE_PARTIAL;
			}
		}

		if (use_mknod != LXC_DEVNODE_PARTIAL) {
			/* If we are dealing with partially functional device
			 * nodes the prio mknod() call will have created the
			 * device node so we can use it as a bind-mount target.
			 */
			ret = mknod(path, S_IFREG | 0000, 0);
			if (ret < 0 && errno != EEXIST) {
				SYSERROR("Failed to create file \"%s\"", path);
				return -1;
			}
		}

		/* Fallback to bind-mounting the device from the host. */
		ret = snprintf(hostpath, PATH_MAX, "/dev/%s", device->name);
		if (ret < 0 || ret >= PATH_MAX)
			return -1;

		ret = safe_mount(hostpath, path, 0, MS_BIND, NULL,
				 rootfs->path ? rootfs->mount : NULL);
		if (ret < 0) {
			SYSERROR("Failed to bind mount host device node \"%s\" "
				 "onto \"%s\"", hostpath, path);
			return -1;
		}
		DEBUG("Bind mounted host device node \"%s\" onto \"%s\"",
		      hostpath, path);
	}
	(void)umask(cmask);

	INFO("Populated \"/dev\"");
	return 0;
}

static int lxc_mount_rootfs(struct lxc_conf *conf)
{
	int ret;
	struct lxc_storage *bdev;
	const struct lxc_rootfs *rootfs = &conf->rootfs;

	if (!rootfs->path) {
		ret = mount("", "/", NULL, MS_SLAVE | MS_REC, 0);
		if (ret < 0) {
			SYSERROR("Failed to remount \"/\" MS_REC | MS_SLAVE");
			return -1;
		}

		return 0;
	}

	ret = access(rootfs->mount, F_OK);
	if (ret != 0) {
		SYSERROR("Failed to access to \"%s\". Check it is present",
			 rootfs->mount);
		return -1;
	}

	bdev = storage_init(conf);
	if (!bdev) {
		ERROR("Failed to mount rootfs \"%s\" onto \"%s\" with options \"%s\"",
		      rootfs->path, rootfs->mount,
		      rootfs->options ? rootfs->options : "(null)");
		return -1;
	}

	ret = bdev->ops->mount(bdev);
	storage_put(bdev);
	if (ret < 0) {
		ERROR("Failed to mount rootfs \"%s\" onto \"%s\" with options \"%s\"",
		      rootfs->path, rootfs->mount,
		      rootfs->options ? rootfs->options : "(null)");
		return -1;
	}

	DEBUG("Mounted rootfs \"%s\" onto \"%s\" with options \"%s\"",
	      rootfs->path, rootfs->mount,
	      rootfs->options ? rootfs->options : "(null)");

	return 0;
}

int lxc_chroot(const struct lxc_rootfs *rootfs)
{
	int i, ret;
	char *p, *p2;
	char buf[LXC_LINELEN];
	char *nroot;
	FILE *f;
	char *root = rootfs->mount;

	nroot = realpath(root, NULL);
	if (!nroot) {
		SYSERROR("Failed to resolve \"%s\"", root);
		return -1;
	}

	ret = chdir("/");
	if (ret < 0) {
		free(nroot);
		return -1;
	}

	/* We could use here MS_MOVE, but in userns this mount is locked and
	 * can't be moved.
	 */
	ret = mount(nroot, "/", NULL, MS_REC | MS_BIND, NULL);
	if (ret < 0) {
		SYSERROR("Failed to mount \"%s\" onto \"/\" as MS_REC | MS_BIND", nroot);
		free(nroot);
		return -1;
	}
	free(nroot);

	ret = mount(NULL, "/", NULL, MS_REC | MS_PRIVATE, NULL);
	if (ret < 0) {
		SYSERROR("Failed to remount \"/\"");
		return -1;
	}

	/* The following code cleans up inherited mounts which are not required
	 * for CT.
	 *
	 * The mountinfo file shows not all mounts, if a few points have been
	 * unmounted between read operations from the mountinfo. So we need to
	 * read mountinfo a few times.
	 *
	 * This loop can be skipped if a container uses userns, because all
	 * inherited mounts are locked and we should live with all this trash.
	 */
	for (;;) {
		int progress = 0;

		f = fopen("./proc/self/mountinfo", "r");
		if (!f) {
			SYSERROR("Failed to open \"/proc/self/mountinfo\"");
			return -1;
		}

		while (fgets(buf, LXC_LINELEN, f)) {
			for (p = buf, i=0; p && i < 4; i++)
				p = strchr(p+1, ' ');

			if (!p)
				continue;

			p2 = strchr(p+1, ' ');
			if (!p2)
				continue;

			*p2 = '\0';
			*p = '.';

			if (strcmp(p + 1, "/") == 0)
				continue;

			if (strcmp(p + 1, "/proc") == 0)
				continue;

			ret = umount2(p, MNT_DETACH);
			if (ret == 0)
				progress++;
		}

		fclose(f);

		if (!progress)
			break;
	}

	/* This also can be skipped if a container uses userns. */
	(void)umount2("./proc", MNT_DETACH);

	/* It is weird, but chdir("..") moves us in a new root */
	ret = chdir("..");
	if (ret < 0) {
		SYSERROR("Failed to chdir(\"..\")");
		return -1;
	}

	ret = chroot(".");
	if (ret < 0) {
		SYSERROR("Failed to chroot(\".\")");
		return -1;
	}

	return 0;
}

/* (The following explanation is copied verbatim from the kernel.)
 *
 * pivot_root Semantics:
 * Moves the root file system of the current process to the directory put_old,
 * makes new_root as the new root file system of the current process, and sets
 * root/cwd of all processes which had them on the current root to new_root.
 *
 * Restrictions:
 * The new_root and put_old must be directories, and  must not be on the
 * same file  system as the current process root. The put_old  must  be
 * underneath new_root,  i.e. adding a non-zero number of /.. to the string
 * pointed to by put_old must yield the same directory as new_root. No other
 * file system may be mounted on put_old. After all, new_root is a mountpoint.
 *
 * Also, the current root cannot be on the 'rootfs' (initial ramfs) filesystem.
 * See Documentation/filesystems/ramfs-rootfs-initramfs.txt for alternatives
 * in this situation.
 *
 * Notes:
 *  - we don't move root/cwd if they are not at the root (reason: if something
 *    cared enough to change them, it's probably wrong to force them elsewhere)
 *  - it's okay to pick a root that isn't the root of a file system, e.g.
 *    /nfs/my_root where /nfs is the mount point. It must be a mountpoint,
 *    though, so you may need to say mount --bind /nfs/my_root /nfs/my_root
 *    first.
 */
static int lxc_pivot_root(const char *rootfs)
{
	int oldroot;
	int newroot = -1, ret = -1;

	oldroot = open("/", O_DIRECTORY | O_RDONLY | O_CLOEXEC);
	if (oldroot < 0) {
		SYSERROR("Failed to open old root directory");
		return -1;
	}

	newroot = open(rootfs, O_DIRECTORY | O_RDONLY | O_CLOEXEC);
	if (newroot < 0) {
		SYSERROR("Failed to open new root directory");
		goto on_error;
	}

	/* change into new root fs */
	ret = fchdir(newroot);
	if (ret < 0) {
		ret = -1;
		SYSERROR("Failed to change to new rootfs \"%s\"", rootfs);
		goto on_error;
	}

	/* pivot_root into our new root fs */
	ret = pivot_root(".", ".");
	if (ret < 0) {
		ret = -1;
		SYSERROR("Failed to pivot_root()");
		goto on_error;
	}

	/* At this point the old-root is mounted on top of our new-root. To
	 * unmounted it we must not be chdir'd into it, so escape back to
	 * old-root.
	 */
	ret = fchdir(oldroot);
	if (ret < 0) {
		ret = -1;
		SYSERROR("Failed to enter old root directory");
		goto on_error;
	}

	/* Make oldroot rslave to make sure our umounts don't propagate to the
	 * host.
	 */
	ret = mount("", ".", "", MS_SLAVE | MS_REC, NULL);
	if (ret < 0) {
		ret = -1;
		SYSERROR("Failed to make oldroot rslave");
		goto on_error;
	}

	ret = umount2(".", MNT_DETACH);
	if (ret < 0) {
		ret = -1;
		SYSERROR("Failed to detach old root directory");
		goto on_error;
	}

	ret = fchdir(newroot);
	if (ret < 0) {
		ret = -1;
		SYSERROR("Failed to re-enter new root directory");
		goto on_error;
	}

	ret = 0;

	TRACE("pivot_root(\"%s\") successful", rootfs);

on_error:
	close(oldroot);

	if (newroot >= 0)
		close(newroot);

	return ret;
}

static int lxc_setup_rootfs_switch_root(const struct lxc_rootfs *rootfs)
{
	if (!rootfs->path) {
		DEBUG("Container does not have a rootfs");
		return 0;
	}

	if (detect_ramfs_rootfs())
		return lxc_chroot(rootfs);

	return lxc_pivot_root(rootfs->mount);
}

static const struct id_map *find_mapped_nsid_entry(struct lxc_conf *conf,
						   unsigned id,
						   enum idtype idtype)
{
	struct lxc_list *it;
	struct id_map *map;
	struct id_map *retmap = NULL;

	/* Shortcut for container's root mappings. */
	if (id == 0) {
		if (idtype == ID_TYPE_UID)
			return conf->root_nsuid_map;

		if (idtype == ID_TYPE_GID)
			return conf->root_nsgid_map;
	}

	lxc_list_for_each(it, &conf->id_map) {
		map = it->elem;
		if (map->idtype != idtype)
			continue;

		if (id >= map->nsid && id < map->nsid + map->range) {
			retmap = map;
			break;
		}
	}

	return retmap;
}

static int lxc_setup_devpts(struct lxc_conf *conf)
{
	int ret;
	char **opts;
	char devpts_mntopts[256];
	char *mntopt_sets[5];
	char default_devpts_mntopts[256] = "gid=5,newinstance,ptmxmode=0666,mode=0620";

	if (conf->pty_max <= 0) {
		DEBUG("No new devpts instance will be mounted since no pts "
		      "devices are requested");
		return 0;
	}

	ret = snprintf(devpts_mntopts, sizeof(devpts_mntopts), "%s,max=%zu",
		       default_devpts_mntopts, conf->pty_max);
	if (ret < 0 || (size_t)ret >= sizeof(devpts_mntopts))
		return -1;

	ret = umount2("/dev/pts", MNT_DETACH);
	if (ret < 0)
		SYSWARN("Failed to unmount old devpts instance");
	else
		DEBUG("Unmounted old devpts instance");

	/* Create mountpoint for devpts instance. */
	ret = mkdir("/dev/pts", 0755);
	if (ret < 0 && errno != EEXIST) {
		SYSERROR("Failed to create \"/dev/pts\" directory");
		return -1;
	}

	/* gid=5 && max= */
	mntopt_sets[0] = devpts_mntopts;

	/* !gid=5 && max= */
<<<<<<< HEAD
	mntopt_sets[1] = devpts_mntopts + sizeof("gid=5");
=======
	mntopt_sets[1] = devpts_mntopts + STRLITERALLEN("gid=5") + 1;
>>>>>>> 518472eb

	/* gid=5 && !max= */
	mntopt_sets[2] = default_devpts_mntopts;

	/* !gid=5 && !max= */
<<<<<<< HEAD
	mntopt_sets[3] = default_devpts_mntopts + sizeof("gid=5");
=======
	mntopt_sets[3] = default_devpts_mntopts + STRLITERALLEN("gid=5") + 1;
>>>>>>> 518472eb

	/* end */
	mntopt_sets[4] = NULL;

	for (ret = -1, opts = mntopt_sets; opts && *opts; opts++) {
		/* mount new devpts instance */
		ret = mount("devpts", "/dev/pts", "devpts", MS_NOSUID | MS_NOEXEC, *opts);
		if (ret == 0)
			break;
<<<<<<< HEAD
	}

	if (ret < 0) {
		SYSERROR("Failed to mount new devpts instance");
		return -1;
	}
=======
	}

	if (ret < 0) {
		SYSERROR("Failed to mount new devpts instance");
		return -1;
	}
>>>>>>> 518472eb
	DEBUG("Mount new devpts instance with options \"%s\"", *opts);

	/* Remove any pre-existing /dev/ptmx file. */
	ret = remove("/dev/ptmx");
	if (ret < 0) {
		if (errno != ENOENT) {
			SYSERROR("Failed to remove existing \"/dev/ptmx\" file");
			return -1;
		}
	} else {
		DEBUG("Removed existing \"/dev/ptmx\" file");
	}

	/* Create dummy /dev/ptmx file as bind mountpoint for /dev/pts/ptmx. */
	ret = mknod("/dev/ptmx", S_IFREG | 0000, 0);
	if (ret < 0 && errno != EEXIST) {
		SYSERROR("Failed to create dummy \"/dev/ptmx\" file as bind mount target");
		return -1;
	}
	DEBUG("Created dummy \"/dev/ptmx\" file as bind mount target");

	/* Fallback option: create symlink /dev/ptmx -> /dev/pts/ptmx  */
	ret = mount("/dev/pts/ptmx", "/dev/ptmx", NULL, MS_BIND, NULL);
	if (!ret) {
		DEBUG("Bind mounted \"/dev/pts/ptmx\" to \"/dev/ptmx\"");
		return 0;
	} else {
		/* Fallthrough and try to create a symlink. */
		ERROR("Failed to bind mount \"/dev/pts/ptmx\" to \"/dev/ptmx\"");
	}

	/* Remove the dummy /dev/ptmx file we created above. */
	ret = remove("/dev/ptmx");
	if (ret < 0) {
		SYSERROR("Failed to remove existing \"/dev/ptmx\"");
		return -1;
	}

	/* Fallback option: Create symlink /dev/ptmx -> /dev/pts/ptmx. */
	ret = symlink("/dev/pts/ptmx", "/dev/ptmx");
	if (ret < 0) {
		SYSERROR("Failed to create symlink from \"/dev/ptmx\" to \"/dev/pts/ptmx\"");
		return -1;
	}
	DEBUG("Created symlink from \"/dev/ptmx\" to \"/dev/pts/ptmx\"");

	return 0;
}

static int setup_personality(int persona)
{
	int ret;

#if HAVE_SYS_PERSONALITY_H
	if (persona == -1)
		return 0;

	ret = personality(persona);
	if (ret < 0) {
		SYSERROR("Failed to set personality to \"0x%x\"", persona);
		return -1;
	}

	INFO("Set personality to \"0x%x\"", persona);
#endif

	return 0;
}

static int lxc_setup_dev_console(const struct lxc_rootfs *rootfs,
				 const struct lxc_terminal *console)
{
	int ret;
	char path[PATH_MAX];
	char *rootfs_path = rootfs->path ? rootfs->mount : "";

	if (console->path && !strcmp(console->path, "none"))
		return 0;

	ret = snprintf(path, sizeof(path), "%s/dev/console", rootfs_path);
	if (ret < 0 || (size_t)ret >= sizeof(path))
		return -1;

	/* When we are asked to setup a console we remove any previous
	 * /dev/console bind-mounts.
	 */
	if (file_exists(path)) {
		ret = lxc_unstack_mountpoint(path, false);
		if (ret < 0) {
			SYSERROR("Failed to unmount \"%s\"", path);
			return -ret;
		} else {
			DEBUG("Cleared all (%d) mounts from \"%s\"", ret, path);
		}
	}

	/* For unprivileged containers autodev or automounts will already have
	 * taken care of creating /dev/console.
	 */
	ret = mknod(path, S_IFREG | 0000, 0);
	if (ret < 0 && errno != EEXIST) {
		SYSERROR("Failed to create console");
		return -errno;
	}

	ret = fchmod(console->slave, S_IXUSR | S_IXGRP);
	if (ret < 0) {
		SYSERROR("Failed to set mode \"0%o\" to \"%s\"",
			 S_IXUSR | S_IXGRP, console->name);
		return -errno;
	}

	ret = safe_mount(console->name, path, "none", MS_BIND, 0, rootfs_path);
	if (ret < 0) {
		ERROR("Failed to mount \"%s\" on \"%s\"", console->name, path);
		return -1;
	}

	DEBUG("Mounted pts device \"%s\" onto \"%s\"", console->name, path);
	return 0;
}

static int lxc_setup_ttydir_console(const struct lxc_rootfs *rootfs,
				    const struct lxc_terminal *console,
				    char *ttydir)
{
	int ret;
	char path[PATH_MAX], lxcpath[PATH_MAX];
	char *rootfs_path = rootfs->path ? rootfs->mount : "";

	if (console->path && !strcmp(console->path, "none"))
		return 0;

	/* create rootfs/dev/<ttydir> directory */
	ret = snprintf(path, sizeof(path), "%s/dev/%s", rootfs_path, ttydir);
	if (ret < 0 || (size_t)ret >= sizeof(path))
		return -1;

	ret = mkdir(path, 0755);
	if (ret && errno != EEXIST) {
		SYSERROR("Failed to create \"%s\"", path);
		return -errno;
	}
 	DEBUG("Created directory for console and tty devices at \"%s\"", path);

	ret = snprintf(lxcpath, sizeof(lxcpath), "%s/dev/%s/console", rootfs_path, ttydir);
	if (ret < 0 || (size_t)ret >= sizeof(lxcpath))
		return -1;

	ret = mknod(lxcpath, S_IFREG | 0000, 0);
	if (ret < 0 && errno != EEXIST) {
		SYSERROR("Failed to create \"%s\"", lxcpath);
		return -errno;
	}

	ret = snprintf(path, sizeof(path), "%s/dev/console", rootfs_path);
	if (ret < 0 || (size_t)ret >= sizeof(path))
		return -1;

	if (file_exists(path)) {
		ret = lxc_unstack_mountpoint(path, false);
		if (ret < 0) {
			SYSERROR("Failed to unmount \"%s\"", path);
			return -ret;
		} else {
			DEBUG("Cleared all (%d) mounts from \"%s\"", ret, path);
		}
	}

	ret = mknod(path, S_IFREG | 0000, 0);
	if (ret < 0 && errno != EEXIST) {
		SYSERROR("Failed to create console");
		return -errno;
	}

	ret = fchmod(console->slave, S_IXUSR | S_IXGRP);
	if (ret < 0) {
		SYSERROR("Failed to set mode \"0%o\" to \"%s\"",
			 S_IXUSR | S_IXGRP, console->name);
		return -errno;
	}

	/* bind mount console->name to '/dev/<ttydir>/console' */
	ret = safe_mount(console->name, lxcpath, "none", MS_BIND, 0, rootfs_path);
	if (ret < 0) {
		ERROR("Failed to mount \"%s\" on \"%s\"", console->name, lxcpath);
		return -1;
	}
	DEBUG("Mounted \"%s\" onto \"%s\"", console->name, lxcpath);

	/* bind mount '/dev/<ttydir>/console'  to '/dev/console'  */
	ret = safe_mount(lxcpath, path, "none", MS_BIND, 0, rootfs_path);
	if (ret < 0) {
		ERROR("Failed to mount \"%s\" on \"%s\"", console->name, lxcpath);
		return -1;
	}
	DEBUG("Mounted \"%s\" onto \"%s\"", console->name, lxcpath);

	DEBUG("Console has been setup under \"%s\" and mounted to \"%s\"", lxcpath, path);
	return 0;
}

static int lxc_setup_console(const struct lxc_rootfs *rootfs,
			     const struct lxc_terminal *console, char *ttydir)
{

	if (!ttydir)
		return lxc_setup_dev_console(rootfs, console);

	return lxc_setup_ttydir_console(rootfs, console, ttydir);
}

static void parse_mntopt(char *opt, unsigned long *flags, char **data, size_t size)
{
	struct mount_opt *mo;

	/* If opt is found in mount_opt, set or clear flags.
	 * Otherwise append it to data. */

	for (mo = &mount_opt[0]; mo->name != NULL; mo++) {
		if (strncmp(opt, mo->name, strlen(mo->name)) == 0) {
			if (mo->clear)
				*flags &= ~mo->flag;
			else
				*flags |= mo->flag;
			return;
		}
	}

	if (strlen(*data))
		(void)strlcat(*data, ",", size);

	(void)strlcat(*data, opt, size);
}

int parse_mntopts(const char *mntopts, unsigned long *mntflags, char **mntdata)
{
	char *data, *p, *s;
	size_t size;

	*mntdata = NULL;
	*mntflags = 0L;

	if (!mntopts)
		return 0;

	s = strdup(mntopts);
	if (!s)
		return -1;

	size = strlen(s) + 1;
	data = malloc(size);
	if (!data) {
		free(s);
		return -1;
	}
	*data = 0;

	lxc_iterate_parts(p, s, ",")
		parse_mntopt(p, mntflags, &data, size);

	if (*data)
		*mntdata = data;
	else
		free(data);
	free(s);

	return 0;
}

static void parse_propagationopt(char *opt, unsigned long *flags)
{
	struct mount_opt *mo;

	/* If opt is found in propagation_opt, set or clear flags. */
	for (mo = &propagation_opt[0]; mo->name != NULL; mo++) {
		if (strncmp(opt, mo->name, strlen(mo->name)) != 0)
			continue;

		if (mo->clear)
			*flags &= ~mo->flag;
		else
			*flags |= mo->flag;

		return;
	}
}

int parse_propagationopts(const char *mntopts, unsigned long *pflags)
{
	char *p, *s;

	if (!mntopts)
		return 0;

	s = strdup(mntopts);
	if (!s) {
		SYSERROR("Failed to allocate memory");
		return -ENOMEM;
	}

	*pflags = 0L;
	lxc_iterate_parts(p, s, ",")
		parse_propagationopt(p, pflags);
	free(s);

	return 0;
}

static void null_endofword(char *word)
{
	while (*word && *word != ' ' && *word != '\t')
		word++;
	*word = '\0';
}

/* skip @nfields spaces in @src */
static char *get_field(char *src, int nfields)
{
	int i;
	char *p = src;

	for (i = 0; i < nfields; i++) {
		while (*p && *p != ' ' && *p != '\t')
			p++;

		if (!*p)
			break;

		p++;
	}

	return p;
}

static int mount_entry(const char *fsname, const char *target,
		       const char *fstype, unsigned long mountflags,
		       unsigned long pflags, const char *data, bool optional,
		       bool dev, bool relative, const char *rootfs)
{
	int ret;
	char srcbuf[PATH_MAX];
	const char *srcpath = fsname;
#ifdef HAVE_STATVFS
	struct statvfs sb;
#endif

	if (relative) {
		ret = snprintf(srcbuf, PATH_MAX, "%s/%s", rootfs ? rootfs : "/", fsname ? fsname : "");
		if (ret < 0 || ret >= PATH_MAX) {
			ERROR("source path is too long");
			return -1;
		}
		srcpath = srcbuf;
	}

	ret = safe_mount(srcpath, target, fstype, mountflags & ~MS_REMOUNT, data,
			 rootfs);
	if (ret < 0) {
		if (optional) {
			SYSINFO("Failed to mount \"%s\" on \"%s\" (optional)",
			        srcpath ? srcpath : "(null)", target);
			return 0;
		}

		SYSERROR("Failed to mount \"%s\" on \"%s\"",
			 srcpath ? srcpath : "(null)", target);
		return -1;
	}

	if ((mountflags & MS_REMOUNT) || (mountflags & MS_BIND)) {
		unsigned long rqd_flags = 0;

		DEBUG("Remounting \"%s\" on \"%s\" to respect bind or remount "
		      "options", srcpath ? srcpath : "(none)", target ? target : "(none)");

		if (mountflags & MS_RDONLY)
			rqd_flags |= MS_RDONLY;
#ifdef HAVE_STATVFS
		if (srcpath && statvfs(srcpath, &sb) == 0) {
			unsigned long required_flags = rqd_flags;

			if (sb.f_flag & MS_NOSUID)
				required_flags |= MS_NOSUID;

			if (sb.f_flag & MS_NODEV && !dev)
				required_flags |= MS_NODEV;

			if (sb.f_flag & MS_RDONLY)
				required_flags |= MS_RDONLY;

			if (sb.f_flag & MS_NOEXEC)
				required_flags |= MS_NOEXEC;

			DEBUG("Flags for \"%s\" were %lu, required extra flags "
			      "are %lu", srcpath, sb.f_flag, required_flags);

			/* If this was a bind mount request, and required_flags
			 * does not have any flags which are not already in
			 * mountflags, then skip the remount.
			 */
			if (!(mountflags & MS_REMOUNT)) {
				if (!(required_flags & ~mountflags) &&
				    rqd_flags == 0) {
					DEBUG("Mountflags already were %lu, "
					      "skipping remount", mountflags);
					goto skipremount;
				}
			}

			mountflags |= required_flags;
		}
#endif

		ret = mount(srcpath, target, fstype, mountflags | MS_REMOUNT, data);
		if (ret < 0) {
			if (optional) {
				SYSINFO("Failed to mount \"%s\" on \"%s\" (optional)",
				        srcpath ? srcpath : "(null)", target);
				return 0;
			}

			SYSERROR("Failed to mount \"%s\" on \"%s\"",
				 srcpath ? srcpath : "(null)", target);
			return -1;
		}
	}

	if (pflags) {
		ret = mount(NULL, target, NULL, pflags, NULL);
		if (ret < 0) {
			if (optional) {
				SYSINFO("Failed to change mount propagation "
				        "for \"%s\" (optional)", target);
				return 0;
			} else {
				SYSERROR("Failed to change mount propagation "
					 "for \"%s\" (optional)", target);
				return -1;
			}
		}
		DEBUG("Changed mount propagation for \"%s\"", target);
	}


#ifdef HAVE_STATVFS
skipremount:
#endif
	DEBUG("Mounted \"%s\" on \"%s\" with filesystem type \"%s\"",
	      srcpath ? srcpath : "(null)", target, fstype);

	return 0;
}

/* Remove "optional", "create=dir", and "create=file" from mntopt */
static void cull_mntent_opt(struct mntent *mntent)
{
	int i;
	char *list[] = {
		"create=dir",
		"create=file",
		"optional",
		"relative",
		NULL
	};

	for (i = 0; list[i]; i++) {
		char *p, *p2;

		p = strstr(mntent->mnt_opts, list[i]);
		if (!p)
			continue;

		p2 = strchr(p, ',');
		if (!p2) {
			/* no more mntopts, so just chop it here */
			*p = '\0';
			continue;
		}

		memmove(p, p2 + 1, strlen(p2 + 1) + 1);
	}
}

static int mount_entry_create_dir_file(const struct mntent *mntent,
				       const char *path,
				       const struct lxc_rootfs *rootfs,
				       const char *lxc_name, const char *lxc_path)
{
	int ret;
	char *p1, *p2;

	if (strncmp(mntent->mnt_type, "overlay", 7) == 0) {
		ret = ovl_mkdir(mntent, rootfs, lxc_name, lxc_path);
		if (ret < 0)
			return -1;
	}

	if (hasmntopt(mntent, "create=dir")) {
		ret = mkdir_p(path, 0755);
		if (ret < 0 && errno != EEXIST) {
			SYSERROR("Failed to create directory \"%s\"", path);
			return -1;
		}
	}

	if (!hasmntopt(mntent, "create=file"))
		return 0;

	ret = access(path, F_OK);
	if (ret == 0)
		return 0;

	p1 = strdup(path);
	if (!p1)
		return -1;

	p2 = dirname(p1);

	ret = mkdir_p(p2, 0755);
	free(p1);
	if (ret < 0 && errno != EEXIST) {
		SYSERROR("Failed to create directory \"%s\"", path);
		return -1;
	}

	ret = mknod(path, S_IFREG | 0000, 0);
	if (ret < 0 && errno != EEXIST)
		return -errno;

	return 0;
}

/* rootfs, lxc_name, and lxc_path can be NULL when the container is created
 * without a rootfs. */
static inline int mount_entry_on_generic(struct mntent *mntent,
					 const char *path,
					 const struct lxc_rootfs *rootfs,
					 const char *lxc_name,
					 const char *lxc_path)
{
	int ret;
	unsigned long mntflags;
	char *mntdata;
	bool dev, optional, relative;
	unsigned long pflags = 0;
	char *rootfs_path = NULL;

	optional = hasmntopt(mntent, "optional") != NULL;
	dev = hasmntopt(mntent, "dev") != NULL;
	relative = hasmntopt(mntent, "relative") != NULL;

	if (rootfs && rootfs->path)
		rootfs_path = rootfs->mount;

	ret = mount_entry_create_dir_file(mntent, path, rootfs, lxc_name,
					  lxc_path);
	if (ret < 0) {
		if (optional)
			return 0;

		return -1;
	}
	cull_mntent_opt(mntent);

	ret = parse_propagationopts(mntent->mnt_opts, &pflags);
	if (ret < 0)
		return -1;

	ret = parse_mntopts(mntent->mnt_opts, &mntflags, &mntdata);
	if (ret < 0)
		return -1;

	ret = mount_entry(mntent->mnt_fsname, path, mntent->mnt_type, mntflags,
			  pflags, mntdata, optional, dev, relative, rootfs_path);

	free(mntdata);
	return ret;
}

static inline int mount_entry_on_systemfs(struct mntent *mntent)
{
	int ret;
	char path[PATH_MAX];

	/* For containers created without a rootfs all mounts are treated as
	 * absolute paths starting at / on the host.
	 */
	if (mntent->mnt_dir[0] != '/')
		ret = snprintf(path, sizeof(path), "/%s", mntent->mnt_dir);
	else
		ret = snprintf(path, sizeof(path), "%s", mntent->mnt_dir);
	if (ret < 0 || ret >= sizeof(path))
		return -1;

	return mount_entry_on_generic(mntent, path, NULL, NULL, NULL);
}

static int mount_entry_on_absolute_rootfs(struct mntent *mntent,
					  const struct lxc_rootfs *rootfs,
					  const char *lxc_name,
					  const char *lxc_path)
{
	int offset;
	char *aux;
	const char *lxcpath;
	char path[PATH_MAX];
	int ret = 0;

	lxcpath = lxc_global_config_value("lxc.lxcpath");
	if (!lxcpath)
		return -1;

	/* If rootfs->path is a blockdev path, allow container fstab to use
	 * <lxcpath>/<name>/rootfs" as the target prefix.
	 */
	ret = snprintf(path, PATH_MAX, "%s/%s/rootfs", lxcpath, lxc_name);
	if (ret < 0 || ret >= PATH_MAX)
		goto skipvarlib;

	aux = strstr(mntent->mnt_dir, path);
	if (aux) {
		offset = strlen(path);
		goto skipabs;
	}

skipvarlib:
	aux = strstr(mntent->mnt_dir, rootfs->path);
	if (!aux) {
		WARN("Ignoring mount point \"%s\"", mntent->mnt_dir);
		return ret;
	}
	offset = strlen(rootfs->path);

skipabs:
	ret = snprintf(path, PATH_MAX, "%s/%s", rootfs->mount, aux + offset);
	if (ret < 0 || ret >= PATH_MAX)
		return -1;

	return mount_entry_on_generic(mntent, path, rootfs, lxc_name, lxc_path);
}

static int mount_entry_on_relative_rootfs(struct mntent *mntent,
					  const struct lxc_rootfs *rootfs,
					  const char *lxc_name,
					  const char *lxc_path)
{
	int ret;
	char path[PATH_MAX];

	/* relative to root mount point */
	ret = snprintf(path, sizeof(path), "%s/%s", rootfs->mount, mntent->mnt_dir);
	if (ret < 0 || (size_t)ret >= sizeof(path))
		return -1;

	return mount_entry_on_generic(mntent, path, rootfs, lxc_name, lxc_path);
}

static int mount_file_entries(const struct lxc_conf *conf,
			      const struct lxc_rootfs *rootfs, FILE *file,
			      const char *lxc_name, const char *lxc_path)
{
	char buf[4096];
	struct mntent mntent;
	int ret = -1;

	while (getmntent_r(file, &mntent, buf, sizeof(buf))) {
		if (!rootfs->path)
			ret = mount_entry_on_systemfs(&mntent);
		else if (mntent.mnt_dir[0] != '/')
			ret = mount_entry_on_relative_rootfs(&mntent, rootfs,
							     lxc_name, lxc_path);
		else
			ret = mount_entry_on_absolute_rootfs(&mntent, rootfs,
					                     lxc_name, lxc_path);
		if (ret < 0)
			return -1;
	}
	ret = 0;

	INFO("Finished setting up mounts");
	return ret;
}

static int setup_mount(const struct lxc_conf *conf,
		       const struct lxc_rootfs *rootfs, const char *fstab,
		       const char *lxc_name, const char *lxc_path)
{
	FILE *f;
	int ret;

	if (!fstab)
		return 0;

	f = setmntent(fstab, "r");
	if (!f) {
		SYSERROR("Failed to open \"%s\"", fstab);
		return -1;
	}

	ret = mount_file_entries(conf, rootfs, f, lxc_name, lxc_path);
	if (ret < 0)
		ERROR("Failed to set up mount entries");

	endmntent(f);
	return ret;
}

FILE *make_anonymous_mount_file(struct lxc_list *mount)
{
	int ret;
	char *mount_entry;
	struct lxc_list *iterator;
	int fd = -1;

	fd = memfd_create(".lxc_mount_file", MFD_CLOEXEC);
	if (fd < 0) {
		char template[] = P_tmpdir "/.lxc_mount_file_XXXXXX";

		if (errno != ENOSYS)
			return NULL;

		fd = lxc_make_tmpfile(template, true);
		if (fd < 0) {
			SYSERROR("Could not create temporary mount file");
			return NULL;
		}

		TRACE("Created temporary mount file");
	}

	lxc_list_for_each (iterator, mount) {
		size_t len;

		mount_entry = iterator->elem;
		len = strlen(mount_entry);

		ret = lxc_write_nointr(fd, mount_entry, len);
		if (ret != len)
			goto on_error;

		ret = lxc_write_nointr(fd, "\n", 1);
		if (ret != 1)
			goto on_error;
	}

	ret = lseek(fd, 0, SEEK_SET);
	if (ret < 0)
		goto on_error;

	return fdopen(fd, "r+");

on_error:
	SYSERROR("Failed to write mount entry to temporary mount file");
	close(fd);
	return NULL;
}

static int setup_mount_entries(const struct lxc_conf *conf,
			       const struct lxc_rootfs *rootfs,
			       struct lxc_list *mount, const char *lxc_name,
			       const char *lxc_path)
{
	int ret;
	FILE *f;

	f = make_anonymous_mount_file(mount);
	if (!f)
		return -1;

	ret = mount_file_entries(conf, rootfs, f, lxc_name, lxc_path);
	fclose(f);

	return ret;
}

static int parse_cap(const char *cap)
{
	size_t i;
	int capid = -1;
	size_t end = sizeof(caps_opt) / sizeof(caps_opt[0]);
	char *ptr = NULL;

	if (strcmp(cap, "none") == 0)
		return -2;

	for (i = 0; i < end; i++) {
		if (strcmp(cap, caps_opt[i].name))
			continue;

		capid = caps_opt[i].value;
		break;
	}

	if (capid < 0) {
		/* Try to see if it's numeric, so the user may specify
		 * capabilities that the running kernel knows about but we
		 * don't
		 */
		errno = 0;
		capid = strtol(cap, &ptr, 10);
		if (!ptr || *ptr != '\0' || errno != 0)
			/* not a valid number */
			capid = -1;
		else if (capid > lxc_caps_last_cap())
			/* we have a number but it's not a valid
			 * capability */
			capid = -1;
	}

	return capid;
}

int in_caplist(int cap, struct lxc_list *caps)
{
	int capid;
	struct lxc_list *iterator;

	lxc_list_for_each (iterator, caps) {
		capid = parse_cap(iterator->elem);
		if (capid == cap)
			return 1;
	}

	return 0;
}

static int setup_caps(struct lxc_list *caps)
{
	int capid;
	char *drop_entry;
	struct lxc_list *iterator;

	lxc_list_for_each (iterator, caps) {
		int ret;

		drop_entry = iterator->elem;

		capid = parse_cap(drop_entry);
		if (capid < 0) {
			ERROR("unknown capability %s", drop_entry);
			return -1;
		}

		ret = prctl(PR_CAPBSET_DROP, prctl_arg(capid), prctl_arg(0),
			    prctl_arg(0), prctl_arg(0));
		if (ret < 0) {
			SYSERROR("Failed to remove %s capability", drop_entry);
			return -1;
		}
		DEBUG("Dropped %s (%d) capability", drop_entry, capid);
	}

	DEBUG("Capabilities have been setup");
	return 0;
}

static int dropcaps_except(struct lxc_list *caps)
{
	int i, capid, numcaps;
	char *keep_entry;
	struct lxc_list *iterator;

	numcaps = lxc_caps_last_cap() + 1;
	if (numcaps <= 0 || numcaps > 200)
		return -1;
	TRACE("Found %d capabilities", numcaps);

	/* caplist[i] is 1 if we keep capability i */
	int *caplist = alloca(numcaps * sizeof(int));
	memset(caplist, 0, numcaps * sizeof(int));

	lxc_list_for_each (iterator, caps) {
		keep_entry = iterator->elem;

		capid = parse_cap(keep_entry);
		if (capid == -2)
			continue;

		if (capid < 0) {
			ERROR("Unknown capability %s", keep_entry);
			return -1;
		}

		DEBUG("Keep capability %s (%d)", keep_entry, capid);
		caplist[capid] = 1;
	}

	for (i = 0; i < numcaps; i++) {
		int ret;

		if (caplist[i])
			continue;

		ret = prctl(PR_CAPBSET_DROP, prctl_arg(i), prctl_arg(0),
			    prctl_arg(0), prctl_arg(0));
		if (ret < 0) {
			SYSERROR("Failed to remove capability %d", i);
			return -1;
		}
	}

	DEBUG("Capabilities have been setup");
	return 0;
}

static int parse_resource(const char *res)
{
	int ret;
	size_t i;
	int resid = -1;

	for (i = 0; i < sizeof(limit_opt) / sizeof(limit_opt[0]); ++i)
		if (strcmp(res, limit_opt[i].name) == 0)
			return limit_opt[i].value;

	/* Try to see if it's numeric, so the user may specify
	 * resources that the running kernel knows about but
	 * we don't.
	 */
	ret = lxc_safe_int(res, &resid);
	if (ret < 0)
		return -1;

	return resid;
}

int setup_resource_limits(struct lxc_list *limits, pid_t pid)
{
	int resid;
	struct lxc_list *it;
	struct lxc_limit *lim;

	lxc_list_for_each (it, limits) {
		lim = it->elem;

		resid = parse_resource(lim->resource);
		if (resid < 0) {
			ERROR("Unknown resource %s", lim->resource);
			return -1;
		}

#if HAVE_PRLIMIT || HAVE_PRLIMIT64
		if (prlimit(pid, resid, &lim->limit, NULL) != 0) {
			SYSERROR("Failed to set limit %s", lim->resource);
			return -1;
		}

		TRACE("Setup \"%s\" limit", lim->resource);
#else
		ERROR("Cannot set limit \"%s\" as prlimit is missing", lim->resource);
		return -1;
#endif
	}

	return 0;
}

int setup_sysctl_parameters(struct lxc_list *sysctls)
{
	struct lxc_list *it;
	struct lxc_sysctl *elem;
	int ret = 0;
	char *tmp = NULL;
	char filename[PATH_MAX] = {0};

	lxc_list_for_each (it, sysctls) {
		elem = it->elem;
		tmp = lxc_string_replace(".", "/", elem->key);
		if (!tmp) {
			ERROR("Failed to replace key %s", elem->key);
			return -1;
		}

		ret = snprintf(filename, sizeof(filename), "/proc/sys/%s", tmp);
		free(tmp);
		if (ret < 0 || (size_t)ret >= sizeof(filename)) {
			ERROR("Error setting up sysctl parameters path");
			return -1;
		}

		ret = lxc_write_to_file(filename, elem->value,
					strlen(elem->value), false, 0666);
		if (ret < 0) {
			ERROR("Failed to setup sysctl parameters %s to %s",
			      elem->key, elem->value);
			return -1;
		}
	}

	return 0;
}

int setup_proc_filesystem(struct lxc_list *procs, pid_t pid)
{
	struct lxc_list *it;
	struct lxc_proc *elem;
	int ret = 0;
	char *tmp = NULL;
	char filename[PATH_MAX] = {0};

	lxc_list_for_each (it, procs) {
		elem = it->elem;
		tmp = lxc_string_replace(".", "/", elem->filename);
		if (!tmp) {
			ERROR("Failed to replace key %s", elem->filename);
			return -1;
		}

		ret = snprintf(filename, sizeof(filename), "/proc/%d/%s", pid, tmp);
		free(tmp);
		if (ret < 0 || (size_t)ret >= sizeof(filename)) {
			ERROR("Error setting up proc filesystem path");
			return -1;
		}

		ret = lxc_write_to_file(filename, elem->value,
					strlen(elem->value), false, 0666);
		if (ret < 0) {
			ERROR("Failed to setup proc filesystem %s to %s",
			      elem->filename, elem->value);
			return -1;
		}
	}

	return 0;
}

static char *default_rootfs_mount = LXCROOTFSMOUNT;

struct lxc_conf *lxc_conf_init(void)
{
	int i;
	struct lxc_conf *new;

	new = malloc(sizeof(*new));
	if (!new)
		return NULL;
	memset(new, 0, sizeof(*new));

	new->loglevel = LXC_LOG_LEVEL_NOTSET;
	new->personality = -1;
	new->autodev = 1;
	new->console.buffer_size = 0;
	new->console.log_path = NULL;
	new->console.log_fd = -1;
	new->console.log_size = 0;
	new->console.path = NULL;
	new->console.peer = -1;
	new->console.proxy.busy = -1;
	new->console.proxy.master = -1;
	new->console.proxy.slave = -1;
	new->console.master = -1;
	new->console.slave = -1;
	new->console.name[0] = '\0';
	memset(&new->console.ringbuf, 0, sizeof(struct lxc_ringbuf));
	new->maincmd_fd = -1;
	new->nbd_idx = -1;
	new->rootfs.mount = strdup(default_rootfs_mount);
	if (!new->rootfs.mount) {
		free(new);
		return NULL;
	}
	new->logfd = -1;
	lxc_list_init(&new->cgroup);
	lxc_list_init(&new->cgroup2);
	lxc_list_init(&new->network);
	lxc_list_init(&new->mount_list);
	lxc_list_init(&new->caps);
	lxc_list_init(&new->keepcaps);
	lxc_list_init(&new->id_map);
	new->root_nsuid_map = NULL;
	new->root_nsgid_map = NULL;
	lxc_list_init(&new->includes);
	lxc_list_init(&new->aliens);
	lxc_list_init(&new->environment);
	lxc_list_init(&new->limits);
	lxc_list_init(&new->sysctls);
	lxc_list_init(&new->procs);
	new->hooks_version = 0;
	for (i = 0; i < NUM_LXC_HOOKS; i++)
		lxc_list_init(&new->hooks[i]);
	lxc_list_init(&new->groups);
	lxc_list_init(&new->state_clients);
	new->lsm_aa_profile = NULL;
	new->lsm_se_context = NULL;
	new->tmp_umount_proc = false;

	/* if running in a new user namespace, init and COMMAND
	 * default to running as UID/GID 0 when using lxc-execute */
	new->init_uid = 0;
	new->init_gid = 0;
	memset(&new->cgroup_meta, 0, sizeof(struct lxc_cgroup));
	memset(&new->ns_share, 0, sizeof(char *) * LXC_NS_MAX);

	return new;
}

int write_id_mapping(enum idtype idtype, pid_t pid, const char *buf,
		     size_t buf_size)
{
	int fd, ret;
	char path[PATH_MAX];

	if (geteuid() != 0 && idtype == ID_TYPE_GID) {
		size_t buflen;

		ret = snprintf(path, PATH_MAX, "/proc/%d/setgroups", pid);
		if (ret < 0 || ret >= PATH_MAX)
			return -E2BIG;

		fd = open(path, O_WRONLY);
		if (fd < 0 && errno != ENOENT) {
			SYSERROR("Failed to open \"%s\"", path);
			return -1;
		}

		if (fd >= 0) {
			buflen = STRLITERALLEN("deny\n");
			errno = 0;
			ret = lxc_write_nointr(fd, "deny\n", buflen);
			close(fd);
			if (ret != buflen) {
				SYSERROR("Failed to write \"deny\" to "
					 "\"/proc/%d/setgroups\"", pid);
				return -1;
			}
			TRACE("Wrote \"deny\" to \"/proc/%d/setgroups\"", pid);
		}
	}

	ret = snprintf(path, PATH_MAX, "/proc/%d/%cid_map", pid,
		       idtype == ID_TYPE_UID ? 'u' : 'g');
	if (ret < 0 || ret >= PATH_MAX)
		return -E2BIG;

	fd = open(path, O_WRONLY);
	if (fd < 0) {
		SYSERROR("Failed to open \"%s\"", path);
		return -1;
	}

	errno = 0;
	ret = lxc_write_nointr(fd, buf, buf_size);
	close(fd);
	if (ret != buf_size) {
		SYSERROR("Failed to write %cid mapping to \"%s\"",
			 idtype == ID_TYPE_UID ? 'u' : 'g', path);
		return -1;
	}

	return 0;
}

/* Check whether a binary exist and has either CAP_SETUID, CAP_SETGID or both.
 *
 * @return  1      if functional binary was found
 * @return  0      if binary exists but is lacking privilege
 * @return -ENOENT if binary does not exist
 * @return -EINVAL if cap to check is neither CAP_SETUID nor CAP_SETGID
 */
static int idmaptool_on_path_and_privileged(const char *binary, cap_value_t cap)
{
	char *path;
	int ret;
	struct stat st;
	int fret = 0;

	if (cap != CAP_SETUID && cap != CAP_SETGID)
		return -EINVAL;

	path = on_path(binary, NULL);
	if (!path)
		return -ENOENT;

	ret = stat(path, &st);
	if (ret < 0) {
		fret = -errno;
		goto cleanup;
	}

	/* Check if the binary is setuid. */
	if (st.st_mode & S_ISUID) {
		DEBUG("The binary \"%s\" does have the setuid bit set", path);
		fret = 1;
		goto cleanup;
	}

#if HAVE_LIBCAP && LIBCAP_SUPPORTS_FILE_CAPABILITIES
	/* Check if it has the CAP_SETUID capability. */
	if ((cap & CAP_SETUID) &&
	    lxc_file_cap_is_set(path, CAP_SETUID, CAP_EFFECTIVE) &&
	    lxc_file_cap_is_set(path, CAP_SETUID, CAP_PERMITTED)) {
		DEBUG("The binary \"%s\" has CAP_SETUID in its CAP_EFFECTIVE "
		      "and CAP_PERMITTED sets", path);
		fret = 1;
		goto cleanup;
	}

	/* Check if it has the CAP_SETGID capability. */
	if ((cap & CAP_SETGID) &&
	    lxc_file_cap_is_set(path, CAP_SETGID, CAP_EFFECTIVE) &&
	    lxc_file_cap_is_set(path, CAP_SETGID, CAP_PERMITTED)) {
		DEBUG("The binary \"%s\" has CAP_SETGID in its CAP_EFFECTIVE "
		      "and CAP_PERMITTED sets", path);
		fret = 1;
		goto cleanup;
	}
#else
	/* If we cannot check for file capabilities we need to give the benefit
	 * of the doubt. Otherwise we might fail even though all the necessary
	 * file capabilities are set.
	 */
	DEBUG("Cannot check for file capabilities as full capability support is "
	      "missing. Manual intervention needed");
	fret = 1;
#endif

cleanup:
	free(path);
	return fret;
}

int lxc_map_ids_exec_wrapper(void *args)
{
	execl("/bin/sh", "sh", "-c", (char *)args, (char *)NULL);
	return -1;
}

int lxc_map_ids(struct lxc_list *idmap, pid_t pid)
{
	int fill, left;
	char u_or_g;
	char *pos;
	char cmd_output[PATH_MAX];
	struct id_map *map;
	struct lxc_list *iterator;
	enum idtype type;
	/* strlen("new@idmap") = 9
	 * +
	 * strlen(" ") = 1
	 * +
	 * INTTYPE_TO_STRLEN(uint32_t)
	 * +
	 * strlen(" ") = 1
	 *
	 * We add some additional space to make sure that we really have
	 * LXC_IDMAPLEN bytes available for our the {g,u]id mapping.
	 */
	int ret = 0, gidmap = 0, uidmap = 0;
	char mapbuf[9 + 1 + INTTYPE_TO_STRLEN(uint32_t) + 1 + LXC_IDMAPLEN] = {0};
	bool had_entry = false, use_shadow = false;
	int hostuid, hostgid;

	hostuid = geteuid();
	hostgid = getegid();

	/* If new{g,u}idmap exists, that is, if shadow is handing out subuid
	 * ranges, then insist that root also reserve ranges in subuid. This
	 * will protected it by preventing another user from being handed the
	 * range by shadow.
	 */
	uidmap = idmaptool_on_path_and_privileged("newuidmap", CAP_SETUID);
	if (uidmap == -ENOENT)
		WARN("newuidmap binary is missing");
	else if (!uidmap)
		WARN("newuidmap is lacking necessary privileges");

	gidmap = idmaptool_on_path_and_privileged("newgidmap", CAP_SETGID);
	if (gidmap == -ENOENT)
		WARN("newgidmap binary is missing");
	else if (!gidmap)
		WARN("newgidmap is lacking necessary privileges");

	if (uidmap > 0 && gidmap > 0) {
		DEBUG("Functional newuidmap and newgidmap binary found");
		use_shadow = true;
	} else {
		/* In case unprivileged users run application containers via
		 * execute() or a start*() there are valid cases where they may
		 * only want to map their own {g,u}id. Let's not block them from
		 * doing so by requiring geteuid() == 0.
		 */
		DEBUG("No newuidmap and newgidmap binary found. Trying to "
		      "write directly with euid %d", hostuid);
	}

	/* Check if we really need to use newuidmap and newgidmap.
	* If the user is only remapping his own {g,u}id, we don't need it.
	*/
	if (use_shadow && lxc_list_len(idmap) == 2) {
		use_shadow = false;
		lxc_list_for_each(iterator, idmap) {
			map = iterator->elem;
			if (map->idtype == ID_TYPE_UID && map->range == 1 &&
			    map->nsid == hostuid && map->hostid == hostuid)
				continue;
			if (map->idtype == ID_TYPE_GID && map->range == 1 &&
			    map->nsid == hostgid && map->hostid == hostgid)
				continue;
			use_shadow = true;
			break;
		}
	}

	for (type = ID_TYPE_UID, u_or_g = 'u'; type <= ID_TYPE_GID;
	     type++, u_or_g = 'g') {
		pos = mapbuf;

		if (use_shadow)
			pos += sprintf(mapbuf, "new%cidmap %d", u_or_g, pid);

		lxc_list_for_each(iterator, idmap) {
			map = iterator->elem;
			if (map->idtype != type)
				continue;

			had_entry = true;

			left = LXC_IDMAPLEN - (pos - mapbuf);
			fill = snprintf(pos, left, "%s%lu %lu %lu%s",
					use_shadow ? " " : "", map->nsid,
					map->hostid, map->range,
					use_shadow ? "" : "\n");
			if (fill <= 0 || fill >= left) {
				/* The kernel only takes <= 4k for writes to
				 * /proc/<pid>/{g,u}id_map
				 */
				SYSERROR("Too many %cid mappings defined", u_or_g);
				return -1;
			}

			pos += fill;
		}
		if (!had_entry)
			continue;

		/* Try to catch the output of new{g,u}idmap to make debugging
		 * easier.
		 */
		if (use_shadow) {
			ret = run_command(cmd_output, sizeof(cmd_output),
					  lxc_map_ids_exec_wrapper,
					  (void *)mapbuf);
			if (ret < 0) {
				ERROR("new%cidmap failed to write mapping \"%s\": %s",
				      u_or_g, cmd_output, mapbuf);
				return -1;
			}
			TRACE("new%cidmap wrote mapping \"%s\"", u_or_g, mapbuf);
		} else {
			ret = write_id_mapping(type, pid, mapbuf, pos - mapbuf);
			if (ret < 0) {
				ERROR("Failed to write mapping: %s", mapbuf);
				return -1;
			}
			TRACE("Wrote mapping \"%s\"", mapbuf);
		}

		memset(mapbuf, 0, sizeof(mapbuf));
	}

	return 0;
}

/* Return the host uid/gid to which the container root is mapped in val.
 * Return true if id was found, false otherwise.
 */
bool get_mapped_rootid(struct lxc_conf *conf, enum idtype idtype,
		       unsigned long *val)
{
	unsigned nsid;
	struct id_map *map;
	struct lxc_list *it;

	if (idtype == ID_TYPE_UID)
		nsid = (conf->root_nsuid_map != NULL) ? 0 : conf->init_uid;
	else
		nsid = (conf->root_nsgid_map != NULL) ? 0 : conf->init_gid;

	lxc_list_for_each (it, &conf->id_map) {
		map = it->elem;
		if (map->idtype != idtype)
			continue;
		if (map->nsid != nsid)
			continue;
		*val = map->hostid;
		return true;
	}

	return false;
}

int mapped_hostid(unsigned id, struct lxc_conf *conf, enum idtype idtype)
{
	struct id_map *map;
	struct lxc_list *it;

	lxc_list_for_each (it, &conf->id_map) {
		map = it->elem;
		if (map->idtype != idtype)
			continue;

		if (id >= map->hostid && id < map->hostid + map->range)
			return (id - map->hostid) + map->nsid;
	}

	return -1;
}

int find_unmapped_nsid(struct lxc_conf *conf, enum idtype idtype)
{
	struct id_map *map;
	struct lxc_list *it;
	unsigned int freeid = 0;

again:
	lxc_list_for_each (it, &conf->id_map) {
		map = it->elem;
		if (map->idtype != idtype)
			continue;

		if (freeid >= map->nsid && freeid < map->nsid + map->range) {
			freeid = map->nsid + map->range;
			goto again;
		}
	}

	return freeid;
}

int chown_mapped_root_exec_wrapper(void *args)
{
	execvp("lxc-usernsexec", args);
	return -1;
}

/* chown_mapped_root: for an unprivileged user with uid/gid X to
 * chown a dir to subuid/subgid Y, he needs to run chown as root
 * in a userns where nsid 0 is mapped to hostuid/hostgid Y, and
 * nsid Y is mapped to hostuid/hostgid X.  That way, the container
 * root is privileged with respect to hostuid/hostgid X, allowing
 * him to do the chown.
 */
int chown_mapped_root(const char *path, struct lxc_conf *conf)
{
	uid_t rootuid, rootgid;
	unsigned long val;
	int hostuid, hostgid, ret;
	struct stat sb;
	char map1[100], map2[100], map3[100], map4[100], map5[100];
	char ugid[100];
	const char *args1[] = {"lxc-usernsexec",
			 "-m", map1,
			 "-m", map2,
			 "-m", map3,
			 "-m", map5,
			 "--", "chown", ugid, path,
			 NULL};
	const char *args2[] = {"lxc-usernsexec",
			 "-m", map1,
			 "-m", map2,
			 "-m", map3,
			 "-m", map4,
			 "-m", map5,
			 "--", "chown", ugid, path,
			 NULL};
	char cmd_output[PATH_MAX];

	hostuid = geteuid();
	hostgid = getegid();

	if (!get_mapped_rootid(conf, ID_TYPE_UID, &val)) {
		ERROR("No uid mapping for container root");
		return -1;
	}
	rootuid = (uid_t)val;

	if (!get_mapped_rootid(conf, ID_TYPE_GID, &val)) {
		ERROR("No gid mapping for container root");
		return -1;
	}
	rootgid = (gid_t)val;

	if (hostuid == 0) {
		if (chown(path, rootuid, rootgid) < 0) {
			ERROR("Error chowning %s", path);
			return -1;
		}

		return 0;
	}

	if (rootuid == hostuid) {
		/* nothing to do */
		INFO("Container root is our uid; no need to chown");
		return 0;
	}

	/* save the current gid of "path" */
	if (stat(path, &sb) < 0) {
		ERROR("Error stat %s", path);
		return -1;
	}

	/* Update the path argument in case this was overlayfs. */
	args1[sizeof(args1) / sizeof(args1[0]) - 2] = path;
	args2[sizeof(args2) / sizeof(args2[0]) - 2] = path;

	/*
	 * A file has to be group-owned by a gid mapped into the
	 * container, or the container won't be privileged over it.
	 */
	DEBUG("trying to chown \"%s\" to %d", path, hostgid);
	if (sb.st_uid == hostuid &&
	    mapped_hostid(sb.st_gid, conf, ID_TYPE_GID) < 0 &&
	    chown(path, -1, hostgid) < 0) {
		ERROR("Failed chgrping %s", path);
		return -1;
	}

	/* "u:0:rootuid:1" */
	ret = snprintf(map1, 100, "u:0:%d:1", rootuid);
	if (ret < 0 || ret >= 100) {
		ERROR("Error uid printing map string");
		return -1;
	}

	/* "u:hostuid:hostuid:1" */
	ret = snprintf(map2, 100, "u:%d:%d:1", hostuid, hostuid);
	if (ret < 0 || ret >= 100) {
		ERROR("Error uid printing map string");
		return -1;
	}

	/* "g:0:rootgid:1" */
	ret = snprintf(map3, 100, "g:0:%d:1", rootgid);
	if (ret < 0 || ret >= 100) {
		ERROR("Error gid printing map string");
		return -1;
	}

	/* "g:pathgid:rootgid+pathgid:1" */
	ret = snprintf(map4, 100, "g:%d:%d:1", (gid_t)sb.st_gid,
		       rootgid + (gid_t)sb.st_gid);
	if (ret < 0 || ret >= 100) {
		ERROR("Error gid printing map string");
		return -1;
	}

	/* "g:hostgid:hostgid:1" */
	ret = snprintf(map5, 100, "g:%d:%d:1", hostgid, hostgid);
	if (ret < 0 || ret >= 100) {
		ERROR("Error gid printing map string");
		return -1;
	}

	/* "0:pathgid" (chown) */
	ret = snprintf(ugid, 100, "0:%d", (gid_t)sb.st_gid);
	if (ret < 0 || ret >= 100) {
		ERROR("Error owner printing format string for chown");
		return -1;
	}

	if (hostgid == sb.st_gid)
		ret = run_command(cmd_output, sizeof(cmd_output),
				  chown_mapped_root_exec_wrapper,
				  (void *)args1);
	else
		ret = run_command(cmd_output, sizeof(cmd_output),
				  chown_mapped_root_exec_wrapper,
				  (void *)args2);
	if (ret < 0)
		ERROR("lxc-usernsexec failed: %s", cmd_output);

	return ret;
}

/* NOTE: Must not be called from inside the container namespace! */
int lxc_create_tmp_proc_mount(struct lxc_conf *conf)
{
	int mounted;

	mounted = lxc_mount_proc_if_needed(conf->rootfs.path ? conf->rootfs.mount : "");
	if (mounted == -1) {
		SYSERROR("Failed to mount proc in the container");
		/* continue only if there is no rootfs */
		if (conf->rootfs.path)
			return -1;
	} else if (mounted == 1) {
		conf->tmp_umount_proc = true;
	}

	return 0;
}

void tmp_proc_unmount(struct lxc_conf *lxc_conf)
{
	if (!lxc_conf->tmp_umount_proc)
		return;

	(void)umount2("/proc", MNT_DETACH);
	lxc_conf->tmp_umount_proc = false;
}

/* Walk /proc/mounts and change any shared entries to slave. */
void remount_all_slave(void)
{
	int memfd, mntinfo_fd, ret;
	ssize_t copied;
	FILE *f;
	size_t len = 0;
	char *line = NULL;

	mntinfo_fd = open("/proc/self/mountinfo", O_RDONLY | O_CLOEXEC);
	if (mntinfo_fd < 0) {
		SYSERROR("Failed to open \"/proc/self/mountinfo\"");
		return;
	}

	memfd = memfd_create(".lxc_mountinfo", MFD_CLOEXEC);
	if (memfd < 0) {
		char template[] = P_tmpdir "/.lxc_mountinfo_XXXXXX";

		if (errno != ENOSYS) {
			SYSERROR("Failed to create temporary in-memory file");
			close(mntinfo_fd);
			return;
		}

		memfd = lxc_make_tmpfile(template, true);
		if (memfd < 0) {
			close(mntinfo_fd);
			WARN("Failed to create temporary file");
			return;
		}
	}

again:
	copied = lxc_sendfile_nointr(memfd, mntinfo_fd, NULL, LXC_SENDFILE_MAX);
	if (copied < 0) {
		if (errno == EINTR)
			goto again;

		SYSERROR("Failed to copy \"/proc/self/mountinfo\"");
		close(mntinfo_fd);
		close(memfd);
		return;
	}
	close(mntinfo_fd);

	/* After a successful fdopen() memfd will be closed when calling
	 * fclose(f). Calling close(memfd) afterwards is undefined.
	 */
	ret = lseek(memfd, 0, SEEK_SET);
	if (ret < 0) {
		SYSERROR("Failed to reset file descriptor offset");
		close(memfd);
		return;
	}

	f = fdopen(memfd, "r");
	if (!f) {
		SYSERROR("Failed to open copy of \"/proc/self/mountinfo\" to mark "
				"all shared. Continuing");
		close(memfd);
		return;
	}

	while (getline(&line, &len, f) != -1) {
		int ret;
		char *opts, *target;

		target = get_field(line, 4);
		if (!target)
			continue;

		opts = get_field(target, 2);
		if (!opts)
			continue;

		null_endofword(opts);
		if (!strstr(opts, "shared"))
			continue;

		null_endofword(target);
		ret = mount(NULL, target, NULL, MS_SLAVE, NULL);
		if (ret < 0) {
			SYSERROR("Failed to make \"%s\" MS_SLAVE", target);
			ERROR("Continuing...");
			continue;
		}
		TRACE("Remounted \"%s\" as MS_SLAVE", target);
	}
	fclose(f);
	free(line);
	TRACE("Remounted all mount table entries as MS_SLAVE");
}

static int lxc_execute_bind_init(struct lxc_handler *handler)
{
	int ret;
	char *p;
	char path[PATH_MAX], destpath[PATH_MAX];
	struct lxc_conf *conf = handler->conf;

	/* If init exists in the container, don't bind mount a static one */
	p = choose_init(conf->rootfs.mount);
	if (p) {
		char *old = p;

		p = strdup(old + strlen(conf->rootfs.mount));
		free(old);
		if (!p)
			return -ENOMEM;

		INFO("Found existing init at \"%s\"", p);
		goto out;
	}

	ret = snprintf(path, PATH_MAX, SBINDIR "/init.lxc.static");
	if (ret < 0 || ret >= PATH_MAX)
		return -1;

	if (!file_exists(path)) {
		ERROR("The file \"%s\" does not exist on host", path);
		return -1;
	}

	ret = snprintf(destpath, PATH_MAX, "%s" P_tmpdir "%s", conf->rootfs.mount, "/.lxc-init");
	if (ret < 0 || ret >= PATH_MAX)
		return -1;

	if (!file_exists(destpath)) {
		ret = mknod(destpath, S_IFREG | 0000, 0);
		if (ret < 0 && errno != EEXIST) {
			SYSERROR("Failed to create dummy \"%s\" file as bind mount target", destpath);
			return -1;
		}
	}

	ret = safe_mount(path, destpath, "none", MS_BIND, NULL, conf->rootfs.mount);
	if (ret < 0) {
		SYSERROR("Failed to bind mount lxc.init.static into container");
		return -1;
	}

	p = strdup(destpath + strlen(conf->rootfs.mount));
	if (!p)
		return -ENOMEM;

	INFO("Bind mounted lxc.init.static into container at \"%s\"", path);
out:
	((struct execute_args *)handler->data)->init_fd = -1;
	((struct execute_args *)handler->data)->init_path = p;
	return 0;
}

/* This does the work of remounting / if it is shared, calling the container
 * pre-mount hooks, and mounting the rootfs.
 */
int lxc_setup_rootfs_prepare_root(struct lxc_conf *conf, const char *name,
				  const char *lxcpath)
{
	int ret;

	if (conf->rootfs_setup) {
		const char *path = conf->rootfs.mount;

		/* The rootfs was set up in another namespace. bind-mount it to
		 * give us a mount in our own ns so we can pivot_root to it
		 */
		ret = mount(path, path, "rootfs", MS_BIND, NULL);
		if (ret < 0) {
			ERROR("Failed to bind mount container / onto itself");
			return -1;
		}

		TRACE("Bind mounted container / onto itself");
		return 0;
	}

	remount_all_slave();

	ret = run_lxc_hooks(name, "pre-mount", conf, NULL);
	if (ret < 0) {
		ERROR("Failed to run pre-mount hooks");
		return -1;
	}

	ret = lxc_mount_rootfs(conf);
	if (ret < 0) {
		ERROR("Failed to setup rootfs for");
		return -1;
	}

	conf->rootfs_setup = true;
	return 0;
}

static bool verify_start_hooks(struct lxc_conf *conf)
{
	char path[PATH_MAX];
	struct lxc_list *it;

	lxc_list_for_each (it, &conf->hooks[LXCHOOK_START]) {
		int ret;
		char *hookname = it->elem;

		ret = snprintf(path, PATH_MAX, "%s%s",
			       conf->rootfs.path ? conf->rootfs.mount : "",
			       hookname);
		if (ret < 0 || ret >= PATH_MAX)
			return false;

		ret = access(path, X_OK);
		if (ret < 0) {
			SYSERROR("Start hook \"%s\" not found in container",
				 hookname);
			return false;
		}

		return true;
	}

	return true;
}

static bool execveat_supported(void)
{
	lxc_raw_execveat(-1, "", NULL, NULL, AT_EMPTY_PATH);
	if (errno == ENOSYS)
		return false;

	return true;
}

int lxc_setup(struct lxc_handler *handler)
{
	int ret;
	const char *lxcpath = handler->lxcpath, *name = handler->name;
	struct lxc_conf *lxc_conf = handler->conf;

	ret = lxc_setup_rootfs_prepare_root(lxc_conf, name, lxcpath);
	if (ret < 0) {
		ERROR("Failed to setup rootfs");
		return -1;
	}

	if (handler->nsfd[LXC_NS_UTS] == -1) {
		ret = setup_utsname(lxc_conf->utsname);
		if (ret < 0) {
			ERROR("Failed to setup the utsname %s", name);
			return -1;
		}
	}

	ret = lxc_setup_keyring();
	if (ret < 0)
		return -1;

	ret = lxc_setup_network_in_child_namespaces(lxc_conf, &lxc_conf->network);
	if (ret < 0) {
		ERROR("Failed to setup network");
		return -1;
	}

	ret = lxc_network_send_name_and_ifindex_to_parent(handler);
	if (ret < 0) {
		ERROR("Failed to send network device names and ifindices to parent");
		return -1;
	}

	if (lxc_conf->autodev > 0) {
		ret = mount_autodev(name, &lxc_conf->rootfs, lxcpath);
		if (ret < 0) {
			ERROR("Failed to mount \"/dev\"");
			return -1;
		}
	}

	/* Do automatic mounts (mainly /proc and /sys), but exclude those that
	 * need to wait until other stuff has finished.
	 */
	ret = lxc_mount_auto_mounts(lxc_conf, lxc_conf->auto_mounts & ~LXC_AUTO_CGROUP_MASK, handler);
	if (ret < 0) {
		ERROR("Failed to setup first automatic mounts");
		return -1;
	}

	ret = setup_mount(lxc_conf, &lxc_conf->rootfs, lxc_conf->fstab, name, lxcpath);
	if (ret < 0) {
		ERROR("Failed to setup mounts");
		return -1;
	}

	if (lxc_conf->is_execute) {
		if (execveat_supported()) {
			int fd;
			char path[PATH_MAX];

			ret = snprintf(path, PATH_MAX, SBINDIR "/init.lxc.static");
			if (ret < 0 || ret >= PATH_MAX) {
				ERROR("Path to init.lxc.static too long");
				return -1;
			}

			fd = open(path, O_PATH | O_CLOEXEC);
			if (fd < 0) {
				SYSERROR("Unable to open lxc.init.static");
				return -1;
			}

			((struct execute_args *)handler->data)->init_fd = fd;
			((struct execute_args *)handler->data)->init_path = NULL;
		} else {
			ret = lxc_execute_bind_init(handler);
			if (ret < 0) {
				ERROR("Failed to bind-mount the lxc init system");
				return -1;
			}
		}
	}

	/* Now mount only cgroups, if wanted. Before, /sys could not have been
	 * mounted. It is guaranteed to be mounted now either through
	 * automatically or via fstab entries.
	 */
	ret = lxc_mount_auto_mounts(lxc_conf, lxc_conf->auto_mounts & LXC_AUTO_CGROUP_MASK, handler);
	if (ret < 0) {
		ERROR("Failed to setup remaining automatic mounts");
		return -1;
	}

	ret = run_lxc_hooks(name, "mount", lxc_conf, NULL);
	if (ret < 0) {
		ERROR("Failed to run mount hooks");
		return -1;
	}

	if (lxc_conf->autodev > 0) {
		ret = run_lxc_hooks(name, "autodev", lxc_conf, NULL);
		if (ret < 0) {
			ERROR("Failed to run autodev hooks");
			return -1;
		}

		ret = lxc_fill_autodev(&lxc_conf->rootfs);
		if (ret < 0) {
			ERROR("Failed to populate \"/dev\"");
			return -1;
		}
	}

	if (!lxc_list_empty(&lxc_conf->mount_list)) {
		ret = setup_mount_entries(lxc_conf, &lxc_conf->rootfs,
					  &lxc_conf->mount_list, name, lxcpath);
		if (ret < 0) {
			ERROR("Failed to setup mount entries");
			return -1;
		}
	}

	/* Make sure any start hooks are in the container */
	if (!verify_start_hooks(lxc_conf)) {
		ERROR("Failed to verify start hooks");
		return -1;
	}

	ret = lxc_setup_console(&lxc_conf->rootfs, &lxc_conf->console,
				lxc_conf->ttys.dir);
	if (ret < 0) {
		ERROR("Failed to setup console");
		return -1;
	}

	ret = lxc_setup_dev_symlinks(&lxc_conf->rootfs);
	if (ret < 0) {
		ERROR("Failed to setup \"/dev\" symlinks");
		return -1;
	}

	ret = lxc_create_tmp_proc_mount(lxc_conf);
	if (ret < 0) {
		ERROR("Failed to \"/proc\" LSMs");
		return -1;
	}

	ret = lxc_setup_rootfs_switch_root(&lxc_conf->rootfs);
	if (ret < 0) {
		ERROR("Failed to pivot root into rootfs");
		return -1;
	}

	ret = lxc_setup_devpts(lxc_conf);
	if (ret < 0) {
		ERROR("Failed to setup new devpts instance");
		return -1;
	}

	ret = lxc_create_ttys(handler);
	if (ret < 0)
		return -1;

	ret = setup_personality(lxc_conf->personality);
	if (ret < 0) {
		ERROR("Failed to set personality");
		return -1;
	}

	/* Set sysctl value to a path under /proc/sys as determined from the
	 * key. For e.g. net.ipv4.ip_forward translated to
	 * /proc/sys/net/ipv4/ip_forward.
	 */
	if (!lxc_list_empty(&lxc_conf->sysctls)) {
		ret = setup_sysctl_parameters(&lxc_conf->sysctls);
		if (ret < 0) {
			ERROR("Failed to setup sysctl parameters");
			return -1;
		}
	}

	if (!lxc_list_empty(&lxc_conf->keepcaps)) {
		if (!lxc_list_empty(&lxc_conf->caps)) {
			ERROR("Container requests lxc.cap.drop and "
			      "lxc.cap.keep: either use lxc.cap.drop or "
			      "lxc.cap.keep, not both");
			return -1;
		}

		if (dropcaps_except(&lxc_conf->keepcaps)) {
			ERROR("Failed to keep capabilities");
			return -1;
		}
	} else if (setup_caps(&lxc_conf->caps)) {
		ERROR("Failed to drop capabilities");
		return -1;
	}

	NOTICE("The container \"%s\" is set up", name);

	return 0;
}

int run_lxc_hooks(const char *name, char *hookname, struct lxc_conf *conf,
		  char *argv[])
{
	struct lxc_list *it;
	int which = -1;

	if (strcmp(hookname, "pre-start") == 0)
		which = LXCHOOK_PRESTART;
	else if (strcmp(hookname, "start-host") == 0)
		which = LXCHOOK_START_HOST;
	else if (strcmp(hookname, "pre-mount") == 0)
		which = LXCHOOK_PREMOUNT;
	else if (strcmp(hookname, "mount") == 0)
		which = LXCHOOK_MOUNT;
	else if (strcmp(hookname, "autodev") == 0)
		which = LXCHOOK_AUTODEV;
	else if (strcmp(hookname, "start") == 0)
		which = LXCHOOK_START;
	else if (strcmp(hookname, "stop") == 0)
		which = LXCHOOK_STOP;
	else if (strcmp(hookname, "post-stop") == 0)
		which = LXCHOOK_POSTSTOP;
	else if (strcmp(hookname, "clone") == 0)
		which = LXCHOOK_CLONE;
	else if (strcmp(hookname, "destroy") == 0)
		which = LXCHOOK_DESTROY;
	else
		return -1;

	lxc_list_for_each (it, &conf->hooks[which]) {
		int ret;
		char *hook = it->elem;

		ret = run_script_argv(name, conf->hooks_version, "lxc", hook,
				      hookname, argv);
		if (ret < 0)
			return -1;
	}

	return 0;
}

int lxc_clear_config_caps(struct lxc_conf *c)
{
	struct lxc_list *it, *next;

	lxc_list_for_each_safe (it, &c->caps, next) {
		lxc_list_del(it);
		free(it->elem);
		free(it);
	}

	return 0;
}

static int lxc_free_idmap(struct lxc_list *id_map)
{
	struct lxc_list *it, *next;

	lxc_list_for_each_safe (it, id_map, next) {
		lxc_list_del(it);
		free(it->elem);
		free(it);
	}

	return 0;
}

int lxc_clear_idmaps(struct lxc_conf *c)
{
	return lxc_free_idmap(&c->id_map);
}

int lxc_clear_config_keepcaps(struct lxc_conf *c)
{
	struct lxc_list *it, *next;

	lxc_list_for_each_safe (it, &c->keepcaps, next) {
		lxc_list_del(it);
		free(it->elem);
		free(it);
	}

	return 0;
}

int lxc_clear_cgroups(struct lxc_conf *c, const char *key, int version)
{
	char *global_token, *namespaced_token;
	size_t namespaced_token_len;
	struct lxc_list *it, *next, *list;
	const char *k = key;
	bool all = false;

	if (version == CGROUP2_SUPER_MAGIC) {
		global_token = "lxc.cgroup2";
		namespaced_token = "lxc.cgroup2.";
		namespaced_token_len = STRLITERALLEN("lxc.cgroup2.");
		list = &c->cgroup2;
	} else if (version == CGROUP_SUPER_MAGIC) {
		global_token = "lxc.cgroup";
		namespaced_token = "lxc.cgroup.";
		namespaced_token_len = STRLITERALLEN("lxc.cgroup.");
		list = &c->cgroup;
	} else {
		return -EINVAL;
	}

	if (strcmp(key, global_token) == 0)
		all = true;
	else if (strncmp(key, namespaced_token, namespaced_token_len) == 0)
		k += namespaced_token_len;
	else
		return -EINVAL;

	lxc_list_for_each_safe (it, list, next) {
		struct lxc_cgroup *cg = it->elem;

		if (!all && strcmp(cg->subsystem, k) != 0)
			continue;

		lxc_list_del(it);
		free(cg->subsystem);
		free(cg->value);
		free(cg);
		free(it);
	}

	return 0;
}

int lxc_clear_limits(struct lxc_conf *c, const char *key)
{
	struct lxc_list *it, *next;
	const char *k = NULL;
	bool all = false;

	if (strcmp(key, "lxc.limit") == 0 || strcmp(key, "lxc.prlimit") == 0)
		all = true;
	else if (strncmp(key, "lxc.limit.", STRLITERALLEN("lxc.limit.")) == 0)
		k = key + STRLITERALLEN("lxc.limit.");
	else if (strncmp(key, "lxc.prlimit.", STRLITERALLEN("lxc.prlimit.")) == 0)
		k = key + STRLITERALLEN("lxc.prlimit.");
	else
		return -1;

	lxc_list_for_each_safe (it, &c->limits, next) {
		struct lxc_limit *lim = it->elem;

		if (!all && strcmp(lim->resource, k) != 0)
			continue;

		lxc_list_del(it);
		free(lim->resource);
		free(lim);
		free(it);
	}

	return 0;
}

int lxc_clear_sysctls(struct lxc_conf *c, const char *key)
{
	struct lxc_list *it, *next;
	const char *k = NULL;
	bool all = false;

	if (strcmp(key, "lxc.sysctl") == 0)
		all = true;
	else if (strncmp(key, "lxc.sysctl.", STRLITERALLEN("lxc.sysctl.")) == 0)
		k = key + STRLITERALLEN("lxc.sysctl.");
	else
		return -1;

	lxc_list_for_each_safe (it, &c->sysctls, next) {
		struct lxc_sysctl *elem = it->elem;

		if (!all && strcmp(elem->key, k) != 0)
			continue;

		lxc_list_del(it);
		free(elem->key);
		free(elem->value);
		free(elem);
		free(it);
	}

	return 0;
}

int lxc_clear_procs(struct lxc_conf *c, const char *key)
{
	struct lxc_list *it, *next;
	const char *k = NULL;
	bool all = false;

	if (strcmp(key, "lxc.proc") == 0)
		all = true;
	else if (strncmp(key, "lxc.proc.", STRLITERALLEN("lxc.proc.")) == 0)
		k = key + STRLITERALLEN("lxc.proc.");
	else
		return -1;

	lxc_list_for_each_safe (it, &c->procs, next) {
		struct lxc_proc *proc = it->elem;

		if (!all && strcmp(proc->filename, k) != 0)
			continue;

		lxc_list_del(it);
		free(proc->filename);
		free(proc->value);
		free(proc);
		free(it);
	}

	return 0;
}

int lxc_clear_groups(struct lxc_conf *c)
{
	struct lxc_list *it, *next;

	lxc_list_for_each_safe (it, &c->groups, next) {
		lxc_list_del(it);
		free(it->elem);
		free(it);
	}

	return 0;
}

int lxc_clear_environment(struct lxc_conf *c)
{
	struct lxc_list *it, *next;

	lxc_list_for_each_safe (it, &c->environment, next) {
		lxc_list_del(it);
		free(it->elem);
		free(it);
	}

	return 0;
}

int lxc_clear_mount_entries(struct lxc_conf *c)
{
	struct lxc_list *it, *next;

	lxc_list_for_each_safe (it, &c->mount_list, next) {
		lxc_list_del(it);
		free(it->elem);
		free(it);
	}

	return 0;
}

int lxc_clear_automounts(struct lxc_conf *c)
{
	c->auto_mounts = 0;
	return 0;
}

int lxc_clear_hooks(struct lxc_conf *c, const char *key)
{
	int i;
	struct lxc_list *it, *next;
	const char *k = NULL;
	bool all = false, done = false;

	if (strcmp(key, "lxc.hook") == 0)
		all = true;
	else if (strncmp(key, "lxc.hook.", STRLITERALLEN("lxc.hook.")) == 0)
		k = key + STRLITERALLEN("lxc.hook.");
	else
		return -1;

	for (i = 0; i < NUM_LXC_HOOKS; i++) {
		if (all || strcmp(k, lxchook_names[i]) == 0) {
			lxc_list_for_each_safe (it, &c->hooks[i], next) {
				lxc_list_del(it);
				free(it->elem);
				free(it);
			}

			done = true;
		}
	}

	if (!done) {
		ERROR("Invalid hook key: %s", key);
		return -1;
	}

	return 0;
}

static inline void lxc_clear_aliens(struct lxc_conf *conf)
{
	struct lxc_list *it, *next;

	lxc_list_for_each_safe (it, &conf->aliens, next) {
		lxc_list_del(it);
		free(it->elem);
		free(it);
	}
}

void lxc_clear_includes(struct lxc_conf *conf)
{
	struct lxc_list *it, *next;

	lxc_list_for_each_safe (it, &conf->includes, next) {
		lxc_list_del(it);
		free(it->elem);
		free(it);
	}
}

void lxc_conf_free(struct lxc_conf *conf)
{
	if (!conf)
		return;

	if (current_config == conf)
		current_config = NULL;
	lxc_terminal_conf_free(&conf->console);
	free(conf->rootfs.mount);
	free(conf->rootfs.bdev_type);
	free(conf->rootfs.options);
	free(conf->rootfs.path);
	free(conf->logfile);
	if (conf->logfd != -1)
		close(conf->logfd);
	free(conf->utsname);
	free(conf->ttys.dir);
	free(conf->ttys.tty_names);
	free(conf->fstab);
	free(conf->rcfile);
	free(conf->execute_cmd);
	free(conf->init_cmd);
	free(conf->init_cwd);
	free(conf->unexpanded_config);
	free(conf->syslog);
	lxc_free_networks(&conf->network);
	free(conf->lsm_aa_profile);
	free(conf->lsm_se_context);
	lxc_seccomp_free(conf);
	lxc_clear_config_caps(conf);
	lxc_clear_config_keepcaps(conf);
	lxc_clear_cgroups(conf, "lxc.cgroup", CGROUP_SUPER_MAGIC);
	lxc_clear_cgroups(conf, "lxc.cgroup2", CGROUP2_SUPER_MAGIC);
	lxc_clear_hooks(conf, "lxc.hook");
	lxc_clear_mount_entries(conf);
	lxc_clear_idmaps(conf);
	lxc_clear_groups(conf);
	lxc_clear_includes(conf);
	lxc_clear_aliens(conf);
	lxc_clear_environment(conf);
	lxc_clear_limits(conf, "lxc.prlimit");
	lxc_clear_sysctls(conf, "lxc.sysctl");
	lxc_clear_procs(conf, "lxc.proc");
	free(conf->cgroup_meta.dir);
	free(conf->cgroup_meta.controllers);
	free(conf);
}

struct userns_fn_data {
	int (*fn)(void *);
	const char *fn_name;
	void *arg;
	int p[2];
};

static int run_userns_fn(void *data)
{
	int ret;
	char c;
	struct userns_fn_data *d = data;

	/* Close write end of the pipe. */
	close(d->p[1]);

	/* Wait for parent to finish establishing a new mapping in the user
	 * namespace we are executing in.
	 */
	ret = lxc_read_nointr(d->p[0], &c, 1);
	/* Close read end of the pipe. */
	close(d->p[0]);
	if (ret != 1)
		return -1;

	if (d->fn_name)
		TRACE("Calling function \"%s\"", d->fn_name);

	/* Call function to run. */
	return d->fn(d->arg);
}

static struct id_map *mapped_nsid_add(struct lxc_conf *conf, unsigned id,
				      enum idtype idtype)
{
	const struct id_map *map;
	struct id_map *retmap;

	map = find_mapped_nsid_entry(conf, id, idtype);
	if (!map)
		return NULL;

	retmap = malloc(sizeof(*retmap));
	if (!retmap)
		return NULL;

	memcpy(retmap, map, sizeof(*retmap));
	return retmap;
}

static struct id_map *find_mapped_hostid_entry(struct lxc_conf *conf,
					       unsigned id, enum idtype idtype)
{
	struct id_map *map;
	struct lxc_list *it;
	struct id_map *retmap = NULL;

	lxc_list_for_each (it, &conf->id_map) {
		map = it->elem;
		if (map->idtype != idtype)
			continue;

		if (id >= map->hostid && id < map->hostid + map->range) {
			retmap = map;
			break;
		}
	}

	return retmap;
}

/* Allocate a new {g,u}id mapping for the given {g,u}id. Re-use an already
 * existing one or establish a new one.
 */
static struct id_map *mapped_hostid_add(struct lxc_conf *conf, uid_t id,
					enum idtype type)
{
	int hostid_mapped;
	struct id_map *entry = NULL, *tmp = NULL;

	entry = malloc(sizeof(*entry));
	if (!entry)
		return NULL;

	/* Reuse existing mapping. */
	tmp = find_mapped_hostid_entry(conf, id, type);
	if (tmp)
		return memcpy(entry, tmp, sizeof(*entry));

	/* Find new mapping. */
	hostid_mapped = find_unmapped_nsid(conf, type);
	if (hostid_mapped < 0) {
		DEBUG("Failed to find free mapping for id %d", id);
		free(entry);
		return NULL;
	}

	entry->idtype = type;
	entry->nsid = hostid_mapped;
	entry->hostid = (unsigned long)id;
	entry->range = 1;

	return entry;
}

struct lxc_list *get_minimal_idmap(struct lxc_conf *conf)
{
	uid_t euid, egid;
	uid_t nsuid = (conf->root_nsuid_map != NULL) ? 0 : conf->init_uid;
	gid_t nsgid = (conf->root_nsgid_map != NULL) ? 0 : conf->init_gid;
	struct lxc_list *idmap = NULL, *tmplist = NULL;
	struct id_map *container_root_uid = NULL, *container_root_gid = NULL,
		      *host_uid_map = NULL, *host_gid_map = NULL;

	/* Find container root mappings. */
	container_root_uid = mapped_nsid_add(conf, nsuid, ID_TYPE_UID);
	if (!container_root_uid) {
		DEBUG("Failed to find mapping for namespace uid %d", 0);
		goto on_error;
	}
	euid = geteuid();
	if (euid >= container_root_uid->hostid &&
	    euid < (container_root_uid->hostid + container_root_uid->range))
		host_uid_map = container_root_uid;

	container_root_gid = mapped_nsid_add(conf, nsgid, ID_TYPE_GID);
	if (!container_root_gid) {
		DEBUG("Failed to find mapping for namespace gid %d", 0);
		goto on_error;
	}
	egid = getegid();
	if (egid >= container_root_gid->hostid &&
	    egid < (container_root_gid->hostid + container_root_gid->range))
		host_gid_map = container_root_gid;

	/* Check whether the {g,u}id of the user has a mapping. */
	if (!host_uid_map)
		host_uid_map = mapped_hostid_add(conf, euid, ID_TYPE_UID);
	if (!host_uid_map) {
		DEBUG("Failed to find mapping for uid %d", euid);
		goto on_error;
	}

	if (!host_gid_map)
		host_gid_map = mapped_hostid_add(conf, egid, ID_TYPE_GID);
	if (!host_gid_map) {
		DEBUG("Failed to find mapping for gid %d", egid);
		goto on_error;
	}

	/* Allocate new {g,u}id map list. */
	idmap = malloc(sizeof(*idmap));
	if (!idmap)
		goto on_error;
	lxc_list_init(idmap);

	/* Add container root to the map. */
	tmplist = malloc(sizeof(*tmplist));
	if (!tmplist)
		goto on_error;
	lxc_list_add_elem(tmplist, container_root_uid);
	lxc_list_add_tail(idmap, tmplist);

	if (host_uid_map && (host_uid_map != container_root_uid)) {
		/* idmap will now keep track of that memory. */
		container_root_uid = NULL;

		/* Add container root to the map. */
		tmplist = malloc(sizeof(*tmplist));
		if (!tmplist)
			goto on_error;
		lxc_list_add_elem(tmplist, host_uid_map);
		lxc_list_add_tail(idmap, tmplist);
	}
	/* idmap will now keep track of that memory. */
	container_root_uid = NULL;
	/* idmap will now keep track of that memory. */
	host_uid_map = NULL;

	tmplist = malloc(sizeof(*tmplist));
	if (!tmplist)
		goto on_error;
	lxc_list_add_elem(tmplist, container_root_gid);
	lxc_list_add_tail(idmap, tmplist);

	if (host_gid_map && (host_gid_map != container_root_gid)) {
		/* idmap will now keep track of that memory. */
		container_root_gid = NULL;

		tmplist = malloc(sizeof(*tmplist));
		if (!tmplist)
			goto on_error;
		lxc_list_add_elem(tmplist, host_gid_map);
		lxc_list_add_tail(idmap, tmplist);
	}
	/* idmap will now keep track of that memory. */
	container_root_gid = NULL;
	/* idmap will now keep track of that memory. */
	host_gid_map = NULL;

	TRACE("Allocated minimal idmapping");
	return idmap;

on_error:
	if (idmap) {
		lxc_free_idmap(idmap);
		free(idmap);
	}
	if (container_root_uid)
		free(container_root_uid);
	if (container_root_gid)
		free(container_root_gid);
	if (host_uid_map && (host_uid_map != container_root_uid))
		free(host_uid_map);
	if (host_gid_map && (host_gid_map != container_root_gid))
		free(host_gid_map);

	return NULL;
}

/* Run a function in a new user namespace.
 * The caller's euid/egid will be mapped if it is not already.
 * Afaict, userns_exec_1() is only used to operate based on privileges for the
 * user's own {g,u}id on the host and for the container root's unmapped {g,u}id.
 * This means we require only to establish a mapping from:
 * - the container root {g,u}id as seen from the host > user's host {g,u}id
 * - the container root -> some sub{g,u}id
 * The former we add, if the user did not specify a mapping. The latter we
 * retrieve from the container's configured {g,u}id mappings as it must have been
 * there to start the container in the first place.
 */
int userns_exec_1(struct lxc_conf *conf, int (*fn)(void *), void *data,
		  const char *fn_name)
{
	pid_t pid;
	int p[2];
	struct userns_fn_data d;
	struct lxc_list *idmap;
	int ret = -1, status = -1;
	char c = '1';

	if (!conf)
		return -EINVAL;

	idmap = get_minimal_idmap(conf);
	if (!idmap)
		return -1;

	ret = pipe2(p, O_CLOEXEC);
	if (ret < 0) {
		SYSERROR("Failed to create pipe");
		return -1;
	}
	d.fn = fn;
	d.fn_name = fn_name;
	d.arg = data;
	d.p[0] = p[0];
	d.p[1] = p[1];

	/* Clone child in new user namespace. */
	pid = lxc_raw_clone_cb(run_userns_fn, &d, CLONE_NEWUSER);
	if (pid < 0) {
		ERROR("Failed to clone process in new user namespace");
		goto on_error;
	}

	close(p[0]);
	p[0] = -1;

	if (lxc_log_get_level() == LXC_LOG_LEVEL_TRACE ||
	    conf->loglevel == LXC_LOG_LEVEL_TRACE) {
		struct id_map *map;
		struct lxc_list *it;

		lxc_list_for_each (it, idmap) {
			map = it->elem;
			TRACE("Establishing %cid mapping for \"%d\" in new "
			      "user namespace: nsuid %lu - hostid %lu - range "
			      "%lu",
			      (map->idtype == ID_TYPE_UID) ? 'u' : 'g', pid,
			      map->nsid, map->hostid, map->range);
		}
	}

	/* Set up {g,u}id mapping for user namespace of child process. */
	ret = lxc_map_ids(idmap, pid);
	if (ret < 0) {
		ERROR("Error setting up {g,u}id mappings for child process \"%d\"", pid);
		goto on_error;
	}

	/* Tell child to proceed. */
	if (lxc_write_nointr(p[1], &c, 1) != 1) {
		SYSERROR("Failed telling child process \"%d\" to proceed", pid);
		goto on_error;
	}

on_error:
	if (p[0] != -1)
		close(p[0]);
	close(p[1]);

	/* Wait for child to finish. */
	if (pid > 0)
		status = wait_for_pid(pid);

	if (status < 0)
		ret = -1;

	return ret;
}

int userns_exec_full(struct lxc_conf *conf, int (*fn)(void *), void *data,
		     const char *fn_name)
{
	pid_t pid;
	uid_t euid, egid;
	int p[2];
	struct id_map *map;
	struct lxc_list *cur;
	struct userns_fn_data d;
	int ret = -1;
	char c = '1';
	struct lxc_list *idmap = NULL, *tmplist = NULL;
	struct id_map *container_root_uid = NULL, *container_root_gid = NULL,
		      *host_uid_map = NULL, *host_gid_map = NULL;

	if (!conf)
		return -EINVAL;

	ret = pipe2(p, O_CLOEXEC);
	if (ret < 0) {
		SYSERROR("opening pipe");
		return -1;
	}
	d.fn = fn;
	d.fn_name = fn_name;
	d.arg = data;
	d.p[0] = p[0];
	d.p[1] = p[1];

	/* Clone child in new user namespace. */
	pid = lxc_clone(run_userns_fn, &d, CLONE_NEWUSER);
	if (pid < 0) {
		ERROR("Failed to clone process in new user namespace");
		goto on_error;
	}

	close(p[0]);
	p[0] = -1;

	euid = geteuid();
	egid = getegid();

	/* Allocate new {g,u}id map list. */
	idmap = malloc(sizeof(*idmap));
	if (!idmap)
		goto on_error;
	lxc_list_init(idmap);

	/* Find container root. */
	lxc_list_for_each (cur, &conf->id_map) {
		struct id_map *tmpmap;

		tmplist = malloc(sizeof(*tmplist));
		if (!tmplist)
			goto on_error;

		tmpmap = malloc(sizeof(*tmpmap));
		if (!tmpmap) {
			free(tmplist);
			goto on_error;
		}

		memset(tmpmap, 0, sizeof(*tmpmap));
		memcpy(tmpmap, cur->elem, sizeof(*tmpmap));
		tmplist->elem = tmpmap;

		lxc_list_add_tail(idmap, tmplist);

		map = cur->elem;

		if (map->idtype == ID_TYPE_UID)
			if (euid >= map->hostid && euid < map->hostid + map->range)
				host_uid_map = map;

		if (map->idtype == ID_TYPE_GID)
			if (egid >= map->hostid && egid < map->hostid + map->range)
				host_gid_map = map;

		if (map->nsid != 0)
			continue;

		if (map->idtype == ID_TYPE_UID)
			if (container_root_uid == NULL)
				container_root_uid = map;

		if (map->idtype == ID_TYPE_GID)
			if (container_root_gid == NULL)
				container_root_gid = map;
	}

	if (!container_root_uid || !container_root_gid) {
		ERROR("No mapping for container root found");
		goto on_error;
	}

	/* Check whether the {g,u}id of the user has a mapping. */
	if (!host_uid_map)
		host_uid_map = mapped_hostid_add(conf, euid, ID_TYPE_UID);
	else
		host_uid_map = container_root_uid;

	if (!host_gid_map)
		host_gid_map = mapped_hostid_add(conf, egid, ID_TYPE_GID);
	else
		host_gid_map = container_root_gid;

	if (!host_uid_map) {
		DEBUG("Failed to find mapping for uid %d", euid);
		goto on_error;
	}

	if (!host_gid_map) {
		DEBUG("Failed to find mapping for gid %d", egid);
		goto on_error;
	}

	if (host_uid_map && (host_uid_map != container_root_uid)) {
		/* Add container root to the map. */
		tmplist = malloc(sizeof(*tmplist));
		if (!tmplist)
			goto on_error;
		lxc_list_add_elem(tmplist, host_uid_map);
		lxc_list_add_tail(idmap, tmplist);
	}
	/* idmap will now keep track of that memory. */
	host_uid_map = NULL;

	if (host_gid_map && (host_gid_map != container_root_gid)) {
		tmplist = malloc(sizeof(*tmplist));
		if (!tmplist)
			goto on_error;
		lxc_list_add_elem(tmplist, host_gid_map);
		lxc_list_add_tail(idmap, tmplist);
	}
	/* idmap will now keep track of that memory. */
	host_gid_map = NULL;

	if (lxc_log_get_level() == LXC_LOG_LEVEL_TRACE ||
	    conf->loglevel == LXC_LOG_LEVEL_TRACE) {
		lxc_list_for_each (cur, idmap) {
			map = cur->elem;
			TRACE("establishing %cid mapping for \"%d\" in new "
			      "user namespace: nsuid %lu - hostid %lu - range "
			      "%lu",
			      (map->idtype == ID_TYPE_UID) ? 'u' : 'g', pid,
			      map->nsid, map->hostid, map->range);
		}
	}

	/* Set up {g,u}id mapping for user namespace of child process. */
	ret = lxc_map_ids(idmap, pid);
	if (ret < 0) {
		ERROR("error setting up {g,u}id mappings for child process \"%d\"", pid);
		goto on_error;
	}

	/* Tell child to proceed. */
	if (lxc_write_nointr(p[1], &c, 1) != 1) {
		SYSERROR("Failed telling child process \"%d\" to proceed", pid);
		goto on_error;
	}

on_error:
	if (p[0] != -1)
		close(p[0]);
	close(p[1]);

	/* Wait for child to finish. */
	if (pid > 0)
		ret = wait_for_pid(pid);

	if (idmap) {
		lxc_free_idmap(idmap);
		free(idmap);
	}

	if (host_uid_map && (host_uid_map != container_root_uid))
		free(host_uid_map);
	if (host_gid_map && (host_gid_map != container_root_gid))
		free(host_gid_map);

	return ret;
}

/* not thread-safe, do not use from api without first forking */
static char *getuname(void)
{
	struct passwd pwent;
	struct passwd *pwentp = NULL;
	char *buf;
	char *username;
	size_t bufsize;
	int ret;

	bufsize = sysconf(_SC_GETPW_R_SIZE_MAX);
	if (bufsize == -1)
		bufsize = 1024;

	buf = malloc(bufsize);
	if (!buf)
		return NULL;

	ret = getpwuid_r(geteuid(), &pwent, buf, bufsize, &pwentp);
	if (!pwentp) {
		if (ret == 0)
			WARN("Could not find matched password record.");

		ERROR("Failed to get password record - %u", geteuid());
		free(buf);
		return NULL;
	}

	username = strdup(pwent.pw_name);
	free(buf);

	return username;
}

/* not thread-safe, do not use from api without first forking */
static char *getgname(void)
{
	struct group grent;
	struct group *grentp = NULL;
	char *buf;
	char *grname;
	size_t bufsize;
	int ret;

	bufsize = sysconf(_SC_GETGR_R_SIZE_MAX);
	if (bufsize == -1)
		bufsize = 1024;

	buf = malloc(bufsize);
	if (!buf)
		return NULL;

	ret = getgrgid_r(getegid(), &grent, buf, bufsize, &grentp);
	if (!grentp) {
		if (ret == 0)
			WARN("Could not find matched group record");

		ERROR("Failed to get group record - %u", getegid());
		free(buf);
		return NULL;
	}

	grname = strdup(grent.gr_name);
	free(buf);

	return grname;
}

/* not thread-safe, do not use from api without first forking */
void suggest_default_idmap(void)
{
	char *uname, *gname;
	FILE *f;
	unsigned int uid = 0, urange = 0, gid = 0, grange = 0;
	size_t len = 0;
	char *line = NULL;

	uname = getuname();
	if (!uname)
		return;

	gname = getgname();
	if (!gname) {
		free(uname);
		return;
	}

	f = fopen(subuidfile, "r");
	if (!f) {
		ERROR("Your system is not configured with subuids");
		free(gname);
		free(uname);
		return;
	}

	while (getline(&line, &len, f) != -1) {
		char *p, *p2;
		size_t no_newline = 0;

		p = strchr(line, ':');
		if (*line == '#')
			continue;
		if (!p)
			continue;
		*p = '\0';
		p++;

		if (strcmp(line, uname))
			continue;

		p2 = strchr(p, ':');
		if (!p2)
			continue;
		*p2 = '\0';
		p2++;
		if (!*p2)
			continue;
		no_newline = strcspn(p2, "\n");
		p2[no_newline] = '\0';

		if (lxc_safe_uint(p, &uid) < 0)
			WARN("Could not parse UID");
		if (lxc_safe_uint(p2, &urange) < 0)
			WARN("Could not parse UID range");
	}
	fclose(f);

	f = fopen(subgidfile, "r");
	if (!f) {
		ERROR("Your system is not configured with subgids");
		free(gname);
		free(uname);
		return;
	}

	while (getline(&line, &len, f) != -1) {
		char *p, *p2;
		size_t no_newline = 0;

		p = strchr(line, ':');
		if (*line == '#')
			continue;
		if (!p)
			continue;
		*p = '\0';
		p++;

		if (strcmp(line, uname))
			continue;

		p2 = strchr(p, ':');
		if (!p2)
			continue;
		*p2 = '\0';
		p2++;
		if (!*p2)
			continue;
		no_newline = strcspn(p2, "\n");
		p2[no_newline] = '\0';

		if (lxc_safe_uint(p, &gid) < 0)
			WARN("Could not parse GID");
		if (lxc_safe_uint(p2, &grange) < 0)
			WARN("Could not parse GID range");
	}
	fclose(f);

	free(line);

	if (!urange || !grange) {
		ERROR("You do not have subuids or subgids allocated");
		ERROR("Unprivileged containers require subuids and subgids");
		free(uname);
		free(gname);
		return;
	}

	ERROR("You must either run as root, or define uid mappings");
	ERROR("To pass uid mappings to lxc-create, you could create");
	ERROR("~/.config/lxc/default.conf:");
	ERROR("lxc.include = %s", LXC_DEFAULT_CONFIG);
	ERROR("lxc.idmap = u 0 %u %u", uid, urange);
	ERROR("lxc.idmap = g 0 %u %u", gid, grange);

	free(gname);
	free(uname);
}

static void free_cgroup_settings(struct lxc_list *result)
{
	struct lxc_list *iterator, *next;

	lxc_list_for_each_safe (iterator, result, next) {
		lxc_list_del(iterator);
		free(iterator);
	}
	free(result);
}

/* Return the list of cgroup_settings sorted according to the following rules
 * 1. Put memory.limit_in_bytes before memory.memsw.limit_in_bytes
 */
struct lxc_list *sort_cgroup_settings(struct lxc_list *cgroup_settings)
{
	struct lxc_list *result;
	struct lxc_cgroup *cg = NULL;
	struct lxc_list *it = NULL, *item = NULL, *memsw_limit = NULL;

	result = malloc(sizeof(*result));
	if (!result)
		return NULL;
	lxc_list_init(result);

	/* Iterate over the cgroup settings and copy them to the output list. */
	lxc_list_for_each (it, cgroup_settings) {
		item = malloc(sizeof(*item));
		if (!item) {
			free_cgroup_settings(result);
			return NULL;
		}

		item->elem = it->elem;
		cg = it->elem;
		if (strcmp(cg->subsystem, "memory.memsw.limit_in_bytes") == 0) {
			/* Store the memsw_limit location */
			memsw_limit = item;
		} else if (strcmp(cg->subsystem, "memory.limit_in_bytes") == 0 &&
			   memsw_limit != NULL) {
			/* lxc.cgroup.memory.memsw.limit_in_bytes is found
			 * before lxc.cgroup.memory.limit_in_bytes, swap these
			 * two items */
			item->elem = memsw_limit->elem;
			memsw_limit->elem = it->elem;
		}
		lxc_list_add_tail(result, item);
	}

	return result;
}<|MERGE_RESOLUTION|>--- conflicted
+++ resolved
@@ -1628,21 +1628,13 @@
 	mntopt_sets[0] = devpts_mntopts;
 
 	/* !gid=5 && max= */
-<<<<<<< HEAD
-	mntopt_sets[1] = devpts_mntopts + sizeof("gid=5");
-=======
 	mntopt_sets[1] = devpts_mntopts + STRLITERALLEN("gid=5") + 1;
->>>>>>> 518472eb
 
 	/* gid=5 && !max= */
 	mntopt_sets[2] = default_devpts_mntopts;
 
 	/* !gid=5 && !max= */
-<<<<<<< HEAD
-	mntopt_sets[3] = default_devpts_mntopts + sizeof("gid=5");
-=======
 	mntopt_sets[3] = default_devpts_mntopts + STRLITERALLEN("gid=5") + 1;
->>>>>>> 518472eb
 
 	/* end */
 	mntopt_sets[4] = NULL;
@@ -1652,21 +1644,12 @@
 		ret = mount("devpts", "/dev/pts", "devpts", MS_NOSUID | MS_NOEXEC, *opts);
 		if (ret == 0)
 			break;
-<<<<<<< HEAD
 	}
 
 	if (ret < 0) {
 		SYSERROR("Failed to mount new devpts instance");
 		return -1;
 	}
-=======
-	}
-
-	if (ret < 0) {
-		SYSERROR("Failed to mount new devpts instance");
-		return -1;
-	}
->>>>>>> 518472eb
 	DEBUG("Mount new devpts instance with options \"%s\"", *opts);
 
 	/* Remove any pre-existing /dev/ptmx file. */
