--- conflicted
+++ resolved
@@ -704,21 +704,12 @@
 int lxc_cmd_get_seccomp_notify_fd(const char *name, const char *lxcpath)
 {
 #ifdef HAVE_SECCOMP_NOTIFY
-<<<<<<< HEAD
-	int ret, stopped;
-	struct lxc_cmd_rr cmd = {
-		.req = {
-			.cmd = LXC_CMD_GET_SECCOMP_NOTIFY_FD,
-		},
-	};
-=======
 	bool stopped = false;
 	int fd;
 	ssize_t ret;
 	struct lxc_cmd_rr cmd;
 
 	lxc_cmd_init(&cmd, LXC_CMD_GET_SECCOMP_NOTIFY_FD);
->>>>>>> 51ee524a
 
 	ret = lxc_cmd(name, &cmd, &stopped, lxcpath, NULL);
 	if (ret < 0)
