# SPDX-License-Identifier: LGPL-2.1+

pkginclude_HEADERS = attach_options.h \
		     lxccontainer.h \
		     version.h

noinst_HEADERS = api_extensions.h \
		 attach.h \
		 ../include/bpf.h \
		 ../include/bpf_common.h \
		 caps.h \
		 cgroups/cgroup.h \
		 cgroups/cgroup_utils.h \
		 cgroups/cgroup2_devices.h \
		 compiler.h \
		 conf.h \
		 confile.h \
		 confile_utils.h \
		 criu.h \
		 error.h \
		 error_utils.h \
		 file_utils.h \
		 ../include/strchrnul.h \
		 ../include/netns_ifaddrs.h \
		 initutils.h \
		 list.h \
		 log.h \
		 lxc.h \
		 lxclock.h \
		 macro.h \
		 memory_utils.h \
		 monitor.h \
		 mount_utils.h \
		 namespace.h \
		 process_utils.h \
		 rexec.h \
		 start.h \
		 state.h \
		 storage/btrfs.h \
		 storage/dir.h \
		 storage/loop.h \
		 storage/lvm.h \
		 storage/nbd.h \
		 storage/overlay.h \
		 storage/rbd.h \
		 storage/rsync.h \
		 storage/storage.h \
		 storage/storage_utils.h \
		 storage/zfs.h \
		 string_utils.h \
		 syscall_numbers.h \
		 syscall_wrappers.h \
		 terminal.h \
		 ../tests/lxctest.h \
		 tools/arguments.h \
		 utils.h \
		 uuid.h

if IS_BIONIC
noinst_HEADERS += ../include/fexecve.h \
		  ../include/lxcmntent.h
endif

if !HAVE_OPENPTY
noinst_HEADERS += ../include/openpty.h
endif

if !HAVE_PRLIMIT
if HAVE_PRLIMIT64
noinst_HEADERS += ../include/prlimit.h
endif
endif

if !HAVE_GETLINE
if HAVE_FGETLN
noinst_HEADERS += ../include/getline.h
endif
endif

if !HAVE_GETSUBOPT
noinst_HEADERS += tools/include/getsubopt.h
endif

if !HAVE_GETGRGID_R
noinst_HEADERS += ../include/getgrgid_r.h
endif

sodir=$(libdir)

LSM_SOURCES = lsm/lsm.c \
	      lsm/lsm.h \
	      lsm/nop.c

if ENABLE_APPARMOR
LSM_SOURCES += lsm/apparmor.c
endif

if ENABLE_SELINUX
LSM_SOURCES += lsm/selinux.c
endif

lib_LTLIBRARIES = liblxc.la
liblxc_la_SOURCES = af_unix.c af_unix.h \
		    api_extensions.h \
		    attach.c attach.h \
		    ../include/bpf.h \
		    ../include/bpf_common.h \
		    caps.c caps.h \
		    cgroups/cgfsng.c \
		    cgroups/cgroup.c cgroups/cgroup.h \
		    cgroups/cgroup2_devices.c cgroups/cgroup2_devices.h \
		    cgroups/cgroup_utils.c cgroups/cgroup_utils.h \
		    compiler.h \
		    commands.c commands.h \
		    commands_utils.c commands_utils.h \
		    conf.c conf.h \
		    confile.c confile.h \
		    confile_utils.c confile_utils.h \
		    criu.c criu.h \
		    error.c error.h \
		    execute.c \
		    error_utils.h \
		    freezer.c \
		    file_utils.c file_utils.h \
		    ../include/netns_ifaddrs.c ../include/netns_ifaddrs.h \
		    initutils.c initutils.h \
		    list.h \
		    log.c log.h \
		    lxc.h \
		    lxccontainer.c lxccontainer.h \
		    lxclock.c lxclock.h \
		    lxcseccomp.h \
		    macro.h \
		    memory_utils.h \
		    mainloop.c mainloop.h \
		    mount_utils.c mount_utils.h \
		    namespace.c namespace.h \
		    network.c network.h \
		    nl.c nl.h \
		    monitor.c monitor.h \
		    parse.c parse.h \
		    process_utils.c process_utils.h \
		    ringbuf.c ringbuf.h \
		    rtnl.c rtnl.h \
		    state.c state.h \
		    start.c start.h \
		    storage/btrfs.c storage/btrfs.h \
		    storage/dir.c storage/dir.h \
		    storage/loop.c storage/loop.h \
		    storage/lvm.c storage/lvm.h \
		    storage/nbd.c storage/nbd.h \
		    storage/overlay.c storage/overlay.h \
		    storage/rbd.c storage/rbd.h \
		    storage/rsync.c storage/rsync.h \
		    storage/storage.c storage/storage.h \
		    storage/storage_utils.c storage/storage_utils.h \
		    storage/zfs.c storage/zfs.h \
		    string_utils.c string_utils.h \
		    sync.c sync.h \
		    syscall_numbers.h \
		    syscall_wrappers.h \
		    terminal.c terminal.h \
		    utils.c utils.h \
		    uuid.c uuid.h \
		    version.h \
		    $(LSM_SOURCES)

if IS_BIONIC
liblxc_la_SOURCES += ../include/fexecve.c ../include/fexecve.h \
		     ../include/lxcmntent.c ../include/lxcmntent.h
endif

if !HAVE_OPENPTY
liblxc_la_SOURCES += ../include/openpty.c ../include/openpty.h
endif

if !HAVE_GETGRGID_R
liblxc_la_SOURCES += ../include/getgrgid_r.c ../include/getgrgid_r.h
endif

if !HAVE_GETLINE
if HAVE_FGETLN
liblxc_la_SOURCES += ../include/getline.c ../include/getline.h
endif
endif

if !HAVE_PRLIMIT
if HAVE_PRLIMIT64
liblxc_la_SOURCES += ../include/prlimit.c ../include/prlimit.h
endif
endif

if ENABLE_SECCOMP
liblxc_la_SOURCES += seccomp.c lxcseccomp.h
endif

if !HAVE_STRLCPY
liblxc_la_SOURCES += ../include/strlcpy.c ../include/strlcpy.h
endif

if !HAVE_STRLCAT
liblxc_la_SOURCES += ../include/strlcat.c ../include/strlcat.h
endif

if !HAVE_STRCHRNUL
liblxc_la_SOURCES += ../include/strchrnul.c ../include/strchrnul.h
endif

if ENFORCE_MEMFD_REXEC
liblxc_la_SOURCES += rexec.c rexec.h
endif

AM_CFLAGS += -DLXCROOTFSMOUNT=\"$(LXCROOTFSMOUNT)\" \
	     -DLXCPATH=\"$(LXCPATH)\" \
	     -DLXC_GLOBAL_CONF=\"$(LXC_GLOBAL_CONF)\" \
	     -DLXCINITDIR=\"$(LXCINITDIR)\" \
	     -DLIBEXECDIR=\"$(LIBEXECDIR)\" \
	     -DLXCTEMPLATEDIR=\"$(LXCTEMPLATEDIR)\" \
	     -DLXCTEMPLATECONFIG=\"$(LXCTEMPLATECONFIG)\" \
	     -DLOGPATH=\"$(LOGPATH)\" \
	     -DLXC_DEFAULT_CONFIG=\"$(LXC_DEFAULT_CONFIG)\" \
	     -DLXC_USERNIC_DB=\"$(LXC_USERNIC_DB)\" \
	     -DLXC_USERNIC_CONF=\"$(LXC_USERNIC_CONF)\" \
	     -DDEFAULT_CGROUP_PATTERN=\"$(DEFAULT_CGROUP_PATTERN)\" \
	     -DRUNTIME_PATH=\"$(RUNTIME_PATH)\" \
	     -DSBINDIR=\"$(SBINDIR)\" \
	     -DAPPARMOR_CACHE_DIR=\"$(APPARMOR_CACHE_DIR)\" \
	     -I $(top_srcdir)/src \
	     -I $(top_srcdir)/src/lxc \
	     -I $(top_srcdir)/src/lxc/storage \
	     -I $(top_srcdir)/src/lxc/cgroups
if ENABLE_APPARMOR
AM_CFLAGS += -DHAVE_APPARMOR
endif

if ENABLE_OPENSSL
AM_CFLAGS += -DHAVE_OPENSSL
endif

if ENABLE_SECCOMP
AM_CFLAGS += -DHAVE_SECCOMP \
	     $(SECCOMP_CFLAGS)
endif

if ENABLE_SELINUX
AM_CFLAGS += -DHAVE_SELINUX
endif

if ENABLE_DLOG
AM_CFLAGS += -DHAVE_DLOG \
	      $(DLOG_CFLAGS)
endif

if USE_CONFIGPATH_LOGS
AM_CFLAGS += -DUSE_CONFIGPATH_LOGS
endif

# build the shared library
liblxc_la_CFLAGS = -fPIC \
		   -DPIC \
		   $(AM_CFLAGS) \
		   $(LIBLXC_SANITIZER) \
		   -pthread

liblxc_la_LDFLAGS = -pthread \
		    -Wl,-soname,liblxc.so.$(firstword $(subst ., ,@LXC_ABI@)) \
		    -version-info @LXC_ABI_MAJOR@

if ENABLE_NO_UNDEFINED
liblxc_la_LDFLAGS += -Wl,-no-undefined
endif

liblxc_la_LIBADD = $(CAP_LIBS) \
		   $(OPENSSL_LIBS) \
		   $(SELINUX_LIBS) \
		   $(SECCOMP_LIBS) \
		   $(DLOG_LIBS)

bin_SCRIPTS=

if ENABLE_COMMANDS
bin_SCRIPTS += cmd/lxc-checkconfig \
	       cmd/lxc-update-config
endif

if ENABLE_TOOLS
bin_PROGRAMS = lxc-attach \
	       lxc-autostart \
	       lxc-cgroup \
	       lxc-checkpoint \
	       lxc-copy \
	       lxc-config \
	       lxc-console \
	       lxc-create \
	       lxc-destroy \
	       lxc-device \
	       lxc-execute \
	       lxc-freeze \
	       lxc-info \
	       lxc-ls \
	       lxc-monitor \
	       lxc-snapshot \
	       lxc-start \
	       lxc-stop \
	       lxc-top \
	       lxc-unfreeze \
	       lxc-unshare \
	       lxc-wait
endif

if ENABLE_COMMANDS

if ENABLE_TOOLS
bin_PROGRAMS += lxc-usernsexec
else
bin_PROGRAMS = lxc-usernsexec
endif

sbin_PROGRAMS = init.lxc

pkglibexec_PROGRAMS = lxc-monitord \
		      lxc-user-nic
endif

AM_LDFLAGS += -Wl,-E

if ENABLE_RPATH
AM_LDFLAGS += -Wl,-rpath -Wl,$(libdir)
endif

LDADD = liblxc.la \
	@CAP_LIBS@ \
	@OPENSSL_LIBS@ \
	@SECCOMP_LIBS@ \
	@SELINUX_LIBS@ \
	@DLOG_LIBS@

if ENABLE_TOOLS
lxc_attach_SOURCES = tools/lxc_attach.c \
		     tools/arguments.c tools/arguments.h

if ENABLE_STATIC_BINARIES
lxc_attach_SOURCES += $(liblxc_la_SOURCES)
lxc_attach_LDFLAGS = -all-static -pthread
else
lxc_attach_SOURCES += af_unix.c af_unix.h \
		      caps.c caps.h \
		      cgroups/cgfsng.c \
		      cgroups/cgroup.c cgroups/cgroup.h \
		      cgroups/cgroup2_devices.c cgroups/cgroup2_devices.h \
		      cgroups/cgroup_utils.c cgroups/cgroup_utils.h \
		      commands.c commands.h \
		      commands_utils.c commands_utils.h \
		      conf.c conf.h \
		      confile.c confile.h \
		      confile_utils.c confile_utils.h \
		      error.c error.h \
		      file_utils.c file_utils.h \
		      ../include/netns_ifaddrs.c ../include/netns_ifaddrs.h \
		      initutils.c initutils.h \
		      log.c log.h \
		      lxclock.c lxclock.h \
		      mainloop.c mainloop.h \
		      monitor.c monitor.h \
		      mount_utils.c mount_utils.h \
		      namespace.c namespace.h \
		      network.c network.h \
		      nl.c nl.h \
		      parse.c parse.h \
		      process_utils.c process_utils.h \
		      rexec.c rexec.h \
		      ringbuf.c ringbuf.h \
		      start.c start.h \
		      state.c state.h \
		      storage/btrfs.c storage/btrfs.h \
		      storage/dir.c storage/dir.h \
		      storage/loop.c storage/loop.h \
		      storage/lvm.c storage/lvm.h \
		      storage/nbd.c storage/nbd.h \
		      storage/overlay.c storage/overlay.h \
		      storage/rbd.c storage/rbd.h \
		      storage/rsync.c storage/rsync.h \
		      storage/storage.c storage/storage.h \
		      storage/storage_utils.c storage/storage_utils.h \
		      storage/zfs.c storage/zfs.h \
		      string_utils.c string_utils.h \
		      sync.c sync.h \
		      terminal.c terminal.h \
		      utils.c utils.h \
		      uuid.c uuid.h \
		      $(LSM_SOURCES)
if ENABLE_SECCOMP
lxc_attach_SOURCES += seccomp.c lxcseccomp.h
<<<<<<< HEAD
endif
endif

lxc_autostart_SOURCES = tools/lxc_autostart.c \
			tools/arguments.c tools/arguments.h

if ENABLE_STATIC_BINARIES
lxc_autostart_SOURCES += $(liblxc_la_SOURCES)
lxc_autostart_LDFLAGS = -all-static -pthread
else
lxc_autostart_SOURCES += af_unix.c af_unix.h \
			 caps.c caps.h \
			 cgroups/cgfsng.c \
			 cgroups/cgroup.c cgroups/cgroup.h \
			 cgroups/cgroup2_devices.c cgroups/cgroup2_devices.h \
			 cgroups/cgroup_utils.c cgroups/cgroup_utils.h \
			 commands.c commands.h \
			 commands_utils.c commands_utils.h \
			 conf.c conf.h \
			 confile.c confile.h \
			 confile_utils.c confile_utils.h \
			 error.c error.h \
			 file_utils.c file_utils.h \
			 ../include/netns_ifaddrs.c ../include/netns_ifaddrs.h \
			 initutils.c initutils.h \
			 log.c log.h \
			 lxclock.c lxclock.h \
			 mainloop.c mainloop.h \
			 monitor.c monitor.h \
			 namespace.c namespace.h \
			 network.c network.h \
			 nl.c nl.h \
			 parse.c parse.h \
			 process_utils.c process_utils.h \
			 ringbuf.c ringbuf.h \
			 start.c start.h \
			 state.c state.h \
			 storage/btrfs.c storage/btrfs.h \
			 storage/dir.c storage/dir.h \
			 storage/loop.c storage/loop.h \
			 storage/lvm.c storage/lvm.h \
			 storage/nbd.c storage/nbd.h \
			 storage/overlay.c storage/overlay.h \
			 storage/rbd.c storage/rbd.h \
			 storage/rsync.c storage/rsync.h \
			 storage/storage.c storage/storage.h \
			 storage/storage_utils.c storage/storage_utils.h \
			 storage/zfs.c storage/zfs.h \
			 string_utils.c string_utils.h \
			 sync.c sync.h \
			 terminal.c terminal.h \
			 utils.c utils.h \
			 uuid.c uuid.h \
			 $(LSM_SOURCES)
if ENABLE_SECCOMP
lxc_autostart_SOURCES += seccomp.c lxcseccomp.h
endif
endif

lxc_cgroup_SOURCES = tools/lxc_cgroup.c \
		     tools/arguments.c tools/arguments.h

if ENABLE_STATIC_BINARIES
lxc_cgroup_SOURCES += $(liblxc_la_SOURCES)
lxc_cgroup_LDFLAGS = -all-static -pthread
else
lxc_cgroup_SOURCES += af_unix.c af_unix.h \
		      caps.c caps.h \
		      cgroups/cgfsng.c \
		      cgroups/cgroup.c cgroups/cgroup.h \
		      cgroups/cgroup2_devices.c cgroups/cgroup2_devices.h \
		      cgroups/cgroup_utils.c cgroups/cgroup_utils.h \
		      commands.c commands.h \
		      commands_utils.c commands_utils.h \
		      conf.c conf.h \
		      confile.c confile.h \
		      confile_utils.c confile_utils.h \
		      error.c error.h \
		      file_utils.c file_utils.h \
		      ../include/netns_ifaddrs.c ../include/netns_ifaddrs.h \
		      initutils.c initutils.h \
		      log.c log.h \
		      lxclock.c lxclock.h \
		      mainloop.c mainloop.h \
		      monitor.c monitor.h \
		      namespace.c namespace.h \
		      network.c network.h \
		      nl.c nl.h \
		      parse.c parse.h \
		      process_utils.c process_utils.h \
		      ringbuf.c ringbuf.h \
		      start.c start.h \
		      state.c state.h \
		      storage/btrfs.c storage/btrfs.h \
		      storage/dir.c storage/dir.h \
		      storage/loop.c storage/loop.h \
		      storage/lvm.c storage/lvm.h \
		      storage/nbd.c storage/nbd.h \
		      storage/overlay.c storage/overlay.h \
		      storage/rbd.c storage/rbd.h \
		      storage/rsync.c storage/rsync.h \
		      storage/storage.c storage/storage.h \
		      storage/storage_utils.c storage/storage_utils.h \
		      storage/zfs.c storage/zfs.h \
		      string_utils.c string_utils.h \
		      sync.c sync.h \
		      terminal.c terminal.h \
		      utils.c utils.h \
		      uuid.c uuid.h \
		      $(LSM_SOURCES)
if ENABLE_SECCOMP
lxc_cgroup_SOURCES += seccomp.c lxcseccomp.h
endif
endif

lxc_config_SOURCES = tools/lxc_config.c \
		     tools/arguments.c tools/arguments.h

if ENABLE_STATIC_BINARIES
lxc_config_SOURCES += $(liblxc_la_SOURCES)
lxc_config_LDFLAGS = -all-static -pthread
else
lxc_config_SOURCES += af_unix.c af_unix.h \
=======
endif

if !HAVE_STRCHRNUL
lxc_attach_SOURCES += ../include/strchrnul.c ../include/strchrnul.h
endif
endif

lxc_autostart_SOURCES = tools/lxc_autostart.c \
			tools/arguments.c tools/arguments.h

if ENABLE_STATIC_BINARIES
lxc_autostart_SOURCES += $(liblxc_la_SOURCES)
lxc_autostart_LDFLAGS = -all-static -pthread
else
lxc_autostart_SOURCES += af_unix.c af_unix.h \
			 caps.c caps.h \
			 cgroups/cgfsng.c \
			 cgroups/cgroup.c cgroups/cgroup.h \
			 cgroups/cgroup2_devices.c cgroups/cgroup2_devices.h \
			 cgroups/cgroup_utils.c cgroups/cgroup_utils.h \
			 commands.c commands.h \
			 commands_utils.c commands_utils.h \
			 conf.c conf.h \
			 confile.c confile.h \
			 confile_utils.c confile_utils.h \
			 error.c error.h \
			 file_utils.c file_utils.h \
			 ../include/netns_ifaddrs.c ../include/netns_ifaddrs.h \
			 initutils.c initutils.h \
			 log.c log.h \
			 lxclock.c lxclock.h \
			 mainloop.c mainloop.h \
			 monitor.c monitor.h \
			 mount_utils.c mount_utils.h \
			 namespace.c namespace.h \
			 network.c network.h \
			 nl.c nl.h \
			 parse.c parse.h \
			 process_utils.c process_utils.h \
			 ringbuf.c ringbuf.h \
			 start.c start.h \
			 state.c state.h \
			 storage/btrfs.c storage/btrfs.h \
			 storage/dir.c storage/dir.h \
			 storage/loop.c storage/loop.h \
			 storage/lvm.c storage/lvm.h \
			 storage/nbd.c storage/nbd.h \
			 storage/overlay.c storage/overlay.h \
			 storage/rbd.c storage/rbd.h \
			 storage/rsync.c storage/rsync.h \
			 storage/storage.c storage/storage.h \
			 storage/storage_utils.c storage/storage_utils.h \
			 storage/zfs.c storage/zfs.h \
			 string_utils.c string_utils.h \
			 sync.c sync.h \
			 terminal.c terminal.h \
			 utils.c utils.h \
			 uuid.c uuid.h \
			 $(LSM_SOURCES)
if ENABLE_SECCOMP
lxc_autostart_SOURCES += seccomp.c lxcseccomp.h
endif

if !HAVE_STRCHRNUL
lxc_autostart_SOURCES += ../include/strchrnul.c ../include/strchrnul.h
endif
endif

lxc_cgroup_SOURCES = tools/lxc_cgroup.c \
		     tools/arguments.c tools/arguments.h

if ENABLE_STATIC_BINARIES
lxc_cgroup_SOURCES += $(liblxc_la_SOURCES)
lxc_cgroup_LDFLAGS = -all-static -pthread
else
lxc_cgroup_SOURCES += af_unix.c af_unix.h \
>>>>>>> 51ee524a
		      caps.c caps.h \
		      cgroups/cgfsng.c \
		      cgroups/cgroup.c cgroups/cgroup.h \
		      cgroups/cgroup2_devices.c cgroups/cgroup2_devices.h \
		      cgroups/cgroup_utils.c cgroups/cgroup_utils.h \
		      commands.c commands.h \
		      commands_utils.c commands_utils.h \
		      conf.c conf.h \
		      confile.c confile.h \
		      confile_utils.c confile_utils.h \
		      error.c error.h \
		      file_utils.c file_utils.h \
		      ../include/netns_ifaddrs.c ../include/netns_ifaddrs.h \
		      initutils.c initutils.h \
		      log.c log.h \
		      lxclock.c lxclock.h \
		      mainloop.c mainloop.h \
		      monitor.c monitor.h \
		      mount_utils.c mount_utils.h \
		      namespace.c namespace.h \
		      network.c network.h \
		      nl.c nl.h \
		      parse.c parse.h \
		      process_utils.c process_utils.h \
		      ringbuf.c ringbuf.h \
		      start.c start.h \
		      state.c state.h \
		      storage/btrfs.c storage/btrfs.h \
		      storage/dir.c storage/dir.h \
		      storage/loop.c storage/loop.h \
		      storage/lvm.c storage/lvm.h \
		      storage/nbd.c storage/nbd.h \
		      storage/overlay.c storage/overlay.h \
		      storage/rbd.c storage/rbd.h \
		      storage/rsync.c storage/rsync.h \
		      storage/storage.c storage/storage.h \
		      storage/storage_utils.c storage/storage_utils.h \
		      storage/zfs.c storage/zfs.h \
		      string_utils.c string_utils.h \
		      sync.c sync.h \
		      terminal.c terminal.h \
		      utils.c utils.h \
		      uuid.c uuid.h \
		      $(LSM_SOURCES)
if ENABLE_SECCOMP
<<<<<<< HEAD
lxc_config_SOURCES += seccomp.c lxcseccomp.h
endif
endif

lxc_console_SOURCES = tools/lxc_console.c \
		      tools/arguments.c tools/arguments.h

if ENABLE_STATIC_BINARIES
lxc_console_SOURCES += $(liblxc_la_SOURCES)
lxc_console_LDFLAGS = -all-static -pthread
else
lxc_console_SOURCES += af_unix.c af_unix.h \
		       caps.c caps.h \
		       cgroups/cgfsng.c \
		       cgroups/cgroup.c cgroups/cgroup.h \
		       cgroups/cgroup2_devices.c cgroups/cgroup2_devices.h \
		       cgroups/cgroup_utils.c cgroups/cgroup_utils.h \
		       commands.c commands.h \
		       commands_utils.c commands_utils.h \
		       conf.c conf.h \
		       confile.c confile.h \
		       confile_utils.c confile_utils.h \
		       error.c error.h \
		       file_utils.c file_utils.h \
		       ../include/netns_ifaddrs.c ../include/netns_ifaddrs.h \
		       initutils.c initutils.h \
		       log.c log.h \
		       lxclock.c lxclock.h \
		       mainloop.c mainloop.h \
		       monitor.c monitor.h \
		       namespace.c namespace.h \
		       network.c network.h \
		       nl.c nl.h \
		       parse.c parse.h \
		       process_utils.c process_utils.h \
		       ringbuf.c ringbuf.h \
		       start.c start.h \
		       state.c state.h \
		       storage/btrfs.c storage/btrfs.h \
		       storage/dir.c storage/dir.h \
		       storage/loop.c storage/loop.h \
		       storage/lvm.c storage/lvm.h \
		       storage/nbd.c storage/nbd.h \
		       storage/overlay.c storage/overlay.h \
		       storage/rbd.c storage/rbd.h \
		       storage/rsync.c storage/rsync.h \
		       storage/storage.c storage/storage.h \
		       storage/storage_utils.c storage/storage_utils.h \
		       storage/zfs.c storage/zfs.h \
		       string_utils.c string_utils.h \
		       sync.c sync.h \
		       terminal.c terminal.h \
		       utils.c utils.h \
		       uuid.c uuid.h \
		       $(LSM_SOURCES)
if ENABLE_SECCOMP
lxc_console_SOURCES += seccomp.c lxcseccomp.h
endif
endif

lxc_destroy_SOURCES = tools/lxc_destroy.c \
		      tools/arguments.c tools/arguments.h

if ENABLE_STATIC_BINARIES
lxc_destroy_SOURCES += $(liblxc_la_SOURCES)
lxc_destroy_LDFLAGS = -all-static -pthread
else
lxc_destroy_SOURCES += af_unix.c af_unix.h \
		       caps.c caps.h \
		       cgroups/cgfsng.c \
		       cgroups/cgroup.c cgroups/cgroup.h \
		       cgroups/cgroup2_devices.c cgroups/cgroup2_devices.h \
		       cgroups/cgroup_utils.c cgroups/cgroup_utils.h \
		       commands.c commands.h \
		       commands_utils.c commands_utils.h \
		       conf.c conf.h \
		       confile.c confile.h \
		       confile_utils.c confile_utils.h \
		       error.c error.h \
		       file_utils.c file_utils.h \
		       ../include/netns_ifaddrs.c ../include/netns_ifaddrs.h \
		       initutils.c initutils.h \
		       log.c log.h \
		       lxclock.c lxclock.h \
		       mainloop.c mainloop.h \
		       monitor.c monitor.h \
		       namespace.c namespace.h \
		       network.c network.h \
		       nl.c nl.h \
		       parse.c parse.h \
		       process_utils.c process_utils.h \
		       ringbuf.c ringbuf.h \
		       start.c start.h \
		       state.c state.h \
		       storage/btrfs.c storage/btrfs.h \
		       storage/dir.c storage/dir.h \
		       storage/loop.c storage/loop.h \
		       storage/lvm.c storage/lvm.h \
		       storage/nbd.c storage/nbd.h \
		       storage/overlay.c storage/overlay.h \
		       storage/rbd.c storage/rbd.h \
		       storage/rsync.c storage/rsync.h \
		       storage/storage.c storage/storage.h \
		       storage/storage_utils.c storage/storage_utils.h \
		       storage/zfs.c storage/zfs.h \
		       string_utils.c string_utils.h \
		       sync.c sync.h \
		       terminal.c terminal.h \
		       utils.c utils.h \
		       uuid.c uuid.h \
		       $(LSM_SOURCES)
if ENABLE_SECCOMP
lxc_destroy_SOURCES += seccomp.c lxcseccomp.h
endif
endif

lxc_device_SOURCES = tools/lxc_device.c \
		     tools/arguments.c tools/arguments.h

if ENABLE_STATIC_BINARIES
lxc_device_SOURCES += $(liblxc_la_SOURCES)
lxc_device_LDFLAGS = -all-static -pthread
else
lxc_device_SOURCES += af_unix.c af_unix.h \
=======
lxc_cgroup_SOURCES += seccomp.c lxcseccomp.h
endif

if !HAVE_STRCHRNUL
lxc_cgroup_SOURCES += ../include/strchrnul.c ../include/strchrnul.h
endif
endif

lxc_config_SOURCES = tools/lxc_config.c \
		     tools/arguments.c tools/arguments.h

if ENABLE_STATIC_BINARIES
lxc_config_SOURCES += $(liblxc_la_SOURCES)
lxc_config_LDFLAGS = -all-static -pthread
else
lxc_config_SOURCES += af_unix.c af_unix.h \
>>>>>>> 51ee524a
		      caps.c caps.h \
		      cgroups/cgfsng.c \
		      cgroups/cgroup.c cgroups/cgroup.h \
		      cgroups/cgroup2_devices.c cgroups/cgroup2_devices.h \
		      cgroups/cgroup_utils.c cgroups/cgroup_utils.h \
		      commands.c commands.h \
		      commands_utils.c commands_utils.h \
		      conf.c conf.h \
		      confile.c confile.h \
		      confile_utils.c confile_utils.h \
		      error.c error.h \
		      file_utils.c file_utils.h \
		      ../include/netns_ifaddrs.c ../include/netns_ifaddrs.h \
		      initutils.c initutils.h \
		      log.c log.h \
		      lxclock.c lxclock.h \
		      mainloop.c mainloop.h \
		      monitor.c monitor.h \
		      mount_utils.c mount_utils.h \
		      namespace.c namespace.h \
		      network.c network.h \
		      nl.c nl.h \
		      parse.c parse.h \
		      process_utils.c process_utils.h \
		      ringbuf.c ringbuf.h \
		      start.c start.h \
		      state.c state.h \
		      storage/btrfs.c storage/btrfs.h \
		      storage/dir.c storage/dir.h \
		      storage/loop.c storage/loop.h \
		      storage/lvm.c storage/lvm.h \
		      storage/nbd.c storage/nbd.h \
		      storage/overlay.c storage/overlay.h \
		      storage/rbd.c storage/rbd.h \
		      storage/rsync.c storage/rsync.h \
		      storage/storage.c storage/storage.h \
		      storage/storage_utils.c storage/storage_utils.h \
		      storage/zfs.c storage/zfs.h \
		      string_utils.c string_utils.h \
		      sync.c sync.h \
		      terminal.c terminal.h \
		      utils.c utils.h \
		      uuid.c uuid.h \
		      $(LSM_SOURCES)
if ENABLE_SECCOMP
<<<<<<< HEAD
lxc_device_SOURCES += seccomp.c lxcseccomp.h
endif
endif

lxc_execute_SOURCES = tools/lxc_execute.c \
		      tools/arguments.c tools/arguments.h

if ENABLE_STATIC_BINARIES
lxc_execute_SOURCES += $(liblxc_la_SOURCES)
lxc_execute_LDFLAGS = -all-static -pthread
else
lxc_execute_SOURCES += af_unix.c af_unix.h \
		       caps.c caps.h \
		       cgroups/cgfsng.c \
		       cgroups/cgroup.c cgroups/cgroup.h \
		       cgroups/cgroup2_devices.c cgroups/cgroup2_devices.h \
		       cgroups/cgroup_utils.c cgroups/cgroup_utils.h \
		       commands.c commands.h \
		       commands_utils.c commands_utils.h \
		       conf.c conf.h \
		       confile.c confile.h \
		       confile_utils.c confile_utils.h \
		       error.c error.h \
		       file_utils.c file_utils.h \
		       ../include/netns_ifaddrs.c ../include/netns_ifaddrs.h \
		       initutils.c initutils.h \
		       log.c log.h \
		       lxclock.c lxclock.h \
		       mainloop.c mainloop.h \
		       monitor.c monitor.h \
		       namespace.c namespace.h \
		       network.c network.h \
		       nl.c nl.h \
		       parse.c parse.h \
		       process_utils.c process_utils.h \
		       ringbuf.c ringbuf.h \
		       start.c start.h \
		       state.c state.h \
		       storage/btrfs.c storage/btrfs.h \
		       storage/dir.c storage/dir.h \
		       storage/loop.c storage/loop.h \
		       storage/lvm.c storage/lvm.h \
		       storage/nbd.c storage/nbd.h \
		       storage/overlay.c storage/overlay.h \
		       storage/rbd.c storage/rbd.h \
		       storage/rsync.c storage/rsync.h \
		       storage/storage.c storage/storage.h \
		       storage/storage_utils.c storage/storage_utils.h \
		       storage/zfs.c storage/zfs.h \
		       string_utils.c string_utils.h \
		       sync.c sync.h \
		       terminal.c terminal.h \
		       utils.c utils.h \
		       uuid.c uuid.h \
		       $(LSM_SOURCES)
if ENABLE_SECCOMP
lxc_execute_SOURCES += seccomp.c lxcseccomp.h
endif
endif

lxc_freeze_SOURCES = tools/lxc_freeze.c \
		     tools/arguments.c tools/arguments.h

if ENABLE_STATIC_BINARIES
lxc_freeze_SOURCES += $(liblxc_la_SOURCES)
lxc_freeze_LDFLAGS = -all-static -pthread
else
lxc_freeze_SOURCES += af_unix.c af_unix.h \
		      caps.c caps.h \
		      cgroups/cgfsng.c \
		      cgroups/cgroup.c cgroups/cgroup.h \
		      cgroups/cgroup2_devices.c cgroups/cgroup2_devices.h \
		      cgroups/cgroup_utils.c cgroups/cgroup_utils.h \
		      commands.c commands.h \
		      commands_utils.c commands_utils.h \
		      conf.c conf.h \
		      confile.c confile.h \
		      confile_utils.c confile_utils.h \
		      error.c error.h \
		      file_utils.c file_utils.h \
		      ../include/netns_ifaddrs.c ../include/netns_ifaddrs.h \
		      initutils.c initutils.h \
		      log.c log.h \
		      lxclock.c lxclock.h \
		      mainloop.c mainloop.h \
		      monitor.c monitor.h \
		      namespace.c namespace.h \
		      network.c network.h \
		      nl.c nl.h \
		      parse.c parse.h \
		      process_utils.c process_utils.h \
		      ringbuf.c ringbuf.h \
		      start.c start.h \
		      state.c state.h \
		      storage/btrfs.c storage/btrfs.h \
		      storage/dir.c storage/dir.h \
		      storage/loop.c storage/loop.h \
		      storage/lvm.c storage/lvm.h \
		      storage/nbd.c storage/nbd.h \
		      storage/overlay.c storage/overlay.h \
		      storage/rbd.c storage/rbd.h \
		      storage/rsync.c storage/rsync.h \
		      storage/storage.c storage/storage.h \
		      storage/storage_utils.c storage/storage_utils.h \
		      storage/zfs.c storage/zfs.h \
		      string_utils.c string_utils.h \
		      sync.c sync.h \
		      terminal.c terminal.h \
		      utils.c utils.h \
		      uuid.c uuid.h \
		      $(LSM_SOURCES)
if ENABLE_SECCOMP
lxc_freeze_SOURCES += seccomp.c lxcseccomp.h
endif
endif

lxc_info_SOURCES = tools/lxc_info.c \
		   tools/arguments.c tools/arguments.h

if ENABLE_STATIC_BINARIES
lxc_info_SOURCES += $(liblxc_la_SOURCES)
lxc_info_LDFLAGS = -all-static -pthread
else
lxc_info_SOURCES += af_unix.c af_unix.h \
		    caps.c caps.h \
		    cgroups/cgfsng.c \
		    cgroups/cgroup.c cgroups/cgroup.h \
		    cgroups/cgroup2_devices.c cgroups/cgroup2_devices.h \
		    cgroups/cgroup_utils.c cgroups/cgroup_utils.h \
		    commands.c commands.h \
		    commands_utils.c commands_utils.h \
		    conf.c conf.h \
		    confile.c confile.h \
		    confile_utils.c confile_utils.h \
		    error.c error.h \
		    file_utils.c file_utils.h \
		    ../include/netns_ifaddrs.c ../include/netns_ifaddrs.h \
		    initutils.c initutils.h \
		    log.c log.h \
		    lxclock.c lxclock.h \
		    mainloop.c mainloop.h \
		    monitor.c monitor.h \
		    namespace.c namespace.h \
		    network.c network.h \
		    nl.c nl.h \
		    parse.c parse.h \
		    process_utils.c process_utils.h \
		    ringbuf.c ringbuf.h \
		    start.c start.h \
		    state.c state.h \
		    storage/btrfs.c storage/btrfs.h \
		    storage/dir.c storage/dir.h \
		    storage/loop.c storage/loop.h \
		    storage/lvm.c storage/lvm.h \
		    storage/nbd.c storage/nbd.h \
		    storage/overlay.c storage/overlay.h \
		    storage/rbd.c storage/rbd.h \
		    storage/rsync.c storage/rsync.h \
		    storage/storage.c storage/storage.h \
		    storage/storage_utils.c storage/storage_utils.h \
		    storage/zfs.c storage/zfs.h \
		    string_utils.c string_utils.h \
		    sync.c sync.h \
		    terminal.c terminal.h \
		    utils.c utils.h \
		    uuid.c uuid.h \
		    $(LSM_SOURCES)
if ENABLE_SECCOMP
lxc_info_SOURCES += seccomp.c lxcseccomp.h
endif
endif

lxc_monitor_SOURCES = tools/lxc_monitor.c \
		      tools/arguments.c tools/arguments.h

if ENABLE_STATIC_BINARIES
lxc_monitor_SOURCES += $(liblxc_la_SOURCES)
lxc_monitor_LDFLAGS = -all-static -pthread
else
lxc_monitor_SOURCES += af_unix.c af_unix.h \
=======
lxc_config_SOURCES += seccomp.c lxcseccomp.h
endif

if !HAVE_STRCHRNUL
lxc_config_SOURCES += ../include/strchrnul.c ../include/strchrnul.h
endif
endif

lxc_console_SOURCES = tools/lxc_console.c \
		      tools/arguments.c tools/arguments.h

if ENABLE_STATIC_BINARIES
lxc_console_SOURCES += $(liblxc_la_SOURCES)
lxc_console_LDFLAGS = -all-static -pthread
else
lxc_console_SOURCES += af_unix.c af_unix.h \
>>>>>>> 51ee524a
		       caps.c caps.h \
		       cgroups/cgfsng.c \
		       cgroups/cgroup.c cgroups/cgroup.h \
		       cgroups/cgroup2_devices.c cgroups/cgroup2_devices.h \
		       cgroups/cgroup_utils.c cgroups/cgroup_utils.h \
		       commands.c commands.h \
		       commands_utils.c commands_utils.h \
		       conf.c conf.h \
		       confile.c confile.h \
		       confile_utils.c confile_utils.h \
		       error.c error.h \
		       file_utils.c file_utils.h \
		       ../include/netns_ifaddrs.c ../include/netns_ifaddrs.h \
		       initutils.c initutils.h \
		       log.c log.h \
		       lxclock.c lxclock.h \
<<<<<<< HEAD
		       macro.h \
		       mainloop.c mainloop.h \
		       monitor.c monitor.h \
=======
		       mainloop.c mainloop.h \
		       monitor.c monitor.h \
		       mount_utils.c mount_utils.h \
>>>>>>> 51ee524a
		       namespace.c namespace.h \
		       network.c network.h \
		       nl.c nl.h \
		       parse.c parse.h \
		       process_utils.c process_utils.h \
		       ringbuf.c ringbuf.h \
		       start.c start.h \
		       state.c state.h \
		       storage/btrfs.c storage/btrfs.h \
		       storage/dir.c storage/dir.h \
		       storage/loop.c storage/loop.h \
		       storage/lvm.c storage/lvm.h \
		       storage/nbd.c storage/nbd.h \
		       storage/overlay.c storage/overlay.h \
		       storage/rbd.c storage/rbd.h \
		       storage/rsync.c storage/rsync.h \
		       storage/storage.c storage/storage.h \
		       storage/storage_utils.c storage/storage_utils.h \
		       storage/zfs.c storage/zfs.h \
		       string_utils.c string_utils.h \
		       sync.c sync.h \
		       terminal.c terminal.h \
		       utils.c utils.h \
		       uuid.c uuid.h \
		       $(LSM_SOURCES)
if ENABLE_SECCOMP
<<<<<<< HEAD
lxc_monitor_SOURCES += seccomp.c lxcseccomp.h
endif
endif

lxc_ls_SOURCES = tools/lxc_ls.c \
		 tools/arguments.c tools/arguments.h

if ENABLE_STATIC_BINARIES
lxc_ls_SOURCES += $(liblxc_la_SOURCES)
lxc_ls_LDFLAGS = -all-static -pthread
else
lxc_ls_SOURCES += af_unix.c af_unix.h \
		  caps.c caps.h \
		  cgroups/cgfsng.c \
		  cgroups/cgroup.c cgroups/cgroup.h \
		  cgroups/cgroup2_devices.c cgroups/cgroup2_devices.h \
		  cgroups/cgroup_utils.c cgroups/cgroup_utils.h \
		  commands.c commands.h \
		  commands_utils.c commands_utils.h \
		  conf.c conf.h \
		  confile.c confile.h \
		  confile_utils.c confile_utils.h \
		  error.c error.h \
		  file_utils.c file_utils.h \
		  ../include/netns_ifaddrs.c ../include/netns_ifaddrs.h \
		  initutils.c initutils.h \
		  log.c log.h \
		  lxclock.c lxclock.h \
		  mainloop.c mainloop.h \
		  memory_utils.h \
		  monitor.c monitor.h \
		  namespace.c namespace.h \
		  network.c network.h \
		  nl.c nl.h \
		  parse.c parse.h \
		  process_utils.c process_utils.h \
		  ringbuf.c ringbuf.h \
		  start.c start.h \
		  state.c state.h \
		  storage/btrfs.c storage/btrfs.h \
		  storage/dir.c storage/dir.h \
		  storage/loop.c storage/loop.h \
		  storage/lvm.c storage/lvm.h \
		  storage/nbd.c storage/nbd.h \
		  storage/overlay.c storage/overlay.h \
		  storage/rbd.c storage/rbd.h \
		  storage/rsync.c storage/rsync.h \
		  storage/storage.c storage/storage.h \
		  storage/storage_utils.c storage/storage_utils.h \
		  storage/zfs.c storage/zfs.h \
		  string_utils.c string_utils.h \
		  sync.c sync.h \
		  terminal.c terminal.h \
		  utils.c utils.h \
		  uuid.c uuid.h \
		  $(LSM_SOURCES)
if ENABLE_SECCOMP
lxc_ls_SOURCES += seccomp.c lxcseccomp.h
endif
endif

lxc_copy_SOURCES = tools/lxc_copy.c \
		   tools/arguments.c tools/arguments.h

if ENABLE_STATIC_BINARIES
lxc_copy_SOURCES += $(liblxc_la_SOURCES)
lxc_copy_LDFLAGS = -all-static -pthread
else
lxc_copy_SOURCES += af_unix.c af_unix.h \
		    caps.c caps.h \
		    cgroups/cgfsng.c \
		    cgroups/cgroup.c cgroups/cgroup.h \
		    cgroups/cgroup2_devices.c cgroups/cgroup2_devices.h \
		    cgroups/cgroup_utils.c cgroups/cgroup_utils.h \
		    commands.c commands.h \
		    commands_utils.c commands_utils.h \
		    conf.c conf.h \
		    confile.c confile.h \
		    confile_utils.c confile_utils.h \
		    error.c error.h \
		    file_utils.c file_utils.h \
		    ../include/netns_ifaddrs.c ../include/netns_ifaddrs.h \
		    initutils.c initutils.h \
		    log.c log.h \
		    lxclock.c lxclock.h \
		    mainloop.c mainloop.h \
		    monitor.c monitor.h \
		    namespace.c namespace.h \
		    network.c network.h \
		    nl.c nl.h \
		    parse.c parse.h \
		    process_utils.c process_utils.h \
		    ringbuf.c ringbuf.h \
		    start.c start.h \
		    state.c state.h \
		    storage/btrfs.c storage/btrfs.h \
		    storage/dir.c storage/dir.h \
		    storage/loop.c storage/loop.h \
		    storage/lvm.c storage/lvm.h \
		    storage/nbd.c storage/nbd.h \
		    storage/overlay.c storage/overlay.h \
		    storage/rbd.c storage/rbd.h \
		    storage/rsync.c storage/rsync.h \
		    storage/storage.c storage/storage.h \
		    storage/storage_utils.c storage/storage_utils.h \
		    storage/zfs.c storage/zfs.h \
		    string_utils.c string_utils.h \
		    sync.c sync.h \
		    terminal.c terminal.h \
		    utils.c utils.h \
		    uuid.c uuid.h \
		    $(LSM_SOURCES)
if ENABLE_SECCOMP
lxc_copy_SOURCES += seccomp.c lxcseccomp.h
endif
endif

lxc_start_SOURCES = tools/lxc_start.c \
		    tools/arguments.c tools/arguments.h

if ENABLE_STATIC_BINARIES
lxc_start_SOURCES += $(liblxc_la_SOURCES)
lxc_start_LDFLAGS = -all-static -pthread
else
lxc_start_SOURCES += af_unix.c af_unix.h \
		     caps.c caps.h \
		     cgroups/cgfsng.c \
		     cgroups/cgroup.c cgroups/cgroup.h \
		     cgroups/cgroup2_devices.c cgroups/cgroup2_devices.h \
		     cgroups/cgroup_utils.c cgroups/cgroup_utils.h \
		     commands.c commands.h \
		     commands_utils.c commands_utils.h \
		     conf.c conf.h \
		     confile.c confile.h \
		     confile_utils.c confile_utils.h \
		     error.c error.h \
		     file_utils.c file_utils.h \
		     ../include/netns_ifaddrs.c ../include/netns_ifaddrs.h \
		     initutils.c initutils.h \
		     log.c log.h \
		     lxclock.c lxclock.h \
		     mainloop.c mainloop.h \
		     monitor.c monitor.h \
		     namespace.c namespace.h \
		     network.c network.h \
		     nl.c nl.h \
		     parse.c parse.h \
		     process_utils.c process_utils.h \
		     ringbuf.c ringbuf.h \
		     start.c start.h \
		     state.c state.h \
		     storage/btrfs.c storage/btrfs.h \
		     storage/dir.c storage/dir.h \
		     storage/loop.c storage/loop.h \
		     storage/lvm.c storage/lvm.h \
		     storage/nbd.c storage/nbd.h \
		     storage/overlay.c storage/overlay.h \
		     storage/rbd.c storage/rbd.h \
		     storage/rsync.c storage/rsync.h \
		     storage/storage.c storage/storage.h \
		     storage/storage_utils.c storage/storage_utils.h \
		     storage/zfs.c storage/zfs.h \
		     string_utils.c string_utils.h \
		     sync.c sync.h \
		     terminal.c terminal.h \
		     utils.c utils.h \
		     uuid.c uuid.h \
		     $(LSM_SOURCES)
if ENABLE_SECCOMP
lxc_start_SOURCES += seccomp.c lxcseccomp.h
endif
endif

lxc_stop_SOURCES = tools/lxc_stop.c \
		   tools/arguments.c tools/arguments.h

if ENABLE_STATIC_BINARIES
lxc_stop_SOURCES += $(liblxc_la_SOURCES)
lxc_stop_LDFLAGS = -all-static -pthread
else
lxc_stop_SOURCES += af_unix.c af_unix.h \
		    caps.c caps.h \
		    cgroups/cgfsng.c \
		    cgroups/cgroup.c cgroups/cgroup.h \
		    cgroups/cgroup2_devices.c cgroups/cgroup2_devices.h \
		    cgroups/cgroup_utils.c cgroups/cgroup_utils.h \
		    commands.c commands.h \
		    commands_utils.c commands_utils.h \
		    conf.c conf.h \
		    confile.c confile.h \
		    confile_utils.c confile_utils.h \
		    error.c error.h \
		    file_utils.c file_utils.h \
		    ../include/netns_ifaddrs.c ../include/netns_ifaddrs.h \
		    initutils.c initutils.h \
		    log.c log.h \
		    lxclock.c lxclock.h \
		    mainloop.c mainloop.h \
		    monitor.c monitor.h \
		    namespace.c namespace.h \
		    network.c network.h \
		    nl.c nl.h \
		    parse.c parse.h \
		    process_utils.c process_utils.h \
		    ringbuf.c ringbuf.h \
		    start.c start.h \
		    state.c state.h \
		    storage/btrfs.c storage/btrfs.h \
		    storage/dir.c storage/dir.h \
		    storage/loop.c storage/loop.h \
		    storage/lvm.c storage/lvm.h \
		    storage/nbd.c storage/nbd.h \
		    storage/overlay.c storage/overlay.h \
		    storage/rbd.c storage/rbd.h \
		    storage/rsync.c storage/rsync.h \
		    storage/storage.c storage/storage.h \
		    storage/storage_utils.c storage/storage_utils.h \
		    storage/zfs.c storage/zfs.h \
		    string_utils.c string_utils.h \
		    sync.c sync.h \
		    terminal.c terminal.h \
		    utils.c utils.h \
		    uuid.c uuid.h \
		    $(LSM_SOURCES)
if ENABLE_SECCOMP
lxc_stop_SOURCES += seccomp.c lxcseccomp.h
endif
endif

lxc_top_SOURCES = tools/lxc_top.c \
		  tools/arguments.c tools/arguments.h

if ENABLE_STATIC_BINARIES
lxc_top_SOURCES += $(liblxc_la_SOURCES)
lxc_top_LDFLAGS = -all-static -pthread
else
lxc_top_SOURCES += af_unix.c af_unix.h \
		   caps.c caps.h \
		   cgroups/cgfsng.c \
		   cgroups/cgroup.c cgroups/cgroup.h \
		   cgroups/cgroup2_devices.c cgroups/cgroup2_devices.h \
		   cgroups/cgroup_utils.c cgroups/cgroup_utils.h \
		   commands.c commands.h \
		   commands_utils.c commands_utils.h \
		   conf.c conf.h \
		   confile.c confile.h \
		   confile_utils.c confile_utils.h \
		   error.c error.h \
		   file_utils.c file_utils.h \
		   ../include/netns_ifaddrs.c ../include/netns_ifaddrs.h \
		   initutils.c initutils.h \
		   log.c log.h \
		   lxclock.c lxclock.h \
		   mainloop.c mainloop.h \
		   monitor.c monitor.h \
		   namespace.c namespace.h \
		   network.c network.h \
		   nl.c nl.h \
		   parse.c parse.h \
		   process_utils.c process_utils.h \
		   ringbuf.c ringbuf.h \
		   start.c start.h \
		   state.c state.h \
		   storage/btrfs.c storage/btrfs.h \
		   storage/dir.c storage/dir.h \
		   storage/loop.c storage/loop.h \
		   storage/lvm.c storage/lvm.h \
		   storage/nbd.c storage/nbd.h \
		   storage/overlay.c storage/overlay.h \
		   storage/rbd.c storage/rbd.h \
		   storage/rsync.c storage/rsync.h \
		   storage/storage.c storage/storage.h \
		   storage/storage_utils.c storage/storage_utils.h \
		   storage/zfs.c storage/zfs.h \
		   string_utils.c string_utils.h \
		   sync.c sync.h \
		   terminal.c terminal.h \
		   utils.c utils.h \
		   uuid.c uuid.h \
		   $(LSM_SOURCES)
if ENABLE_SECCOMP
lxc_top_SOURCES += seccomp.c lxcseccomp.h
endif
endif

lxc_unfreeze_SOURCES = tools/lxc_unfreeze.c \
		       tools/arguments.c tools/arguments.h

if ENABLE_STATIC_BINARIES
lxc_unfreeze_SOURCES += $(liblxc_la_SOURCES)
lxc_unfreeze_LDFLAGS = -all-static -pthread
else
lxc_unfreeze_SOURCES += af_unix.c af_unix.h \
			caps.c caps.h \
			cgroups/cgfsng.c \
			cgroups/cgroup.c cgroups/cgroup.h \
			cgroups/cgroup2_devices.c cgroups/cgroup2_devices.h \
			cgroups/cgroup_utils.c cgroups/cgroup_utils.h \
			commands.c commands.h \
			commands_utils.c commands_utils.h \
			conf.c conf.h \
			confile.c confile.h \
			confile_utils.c confile_utils.h \
			error.c error.h \
			file_utils.c file_utils.h \
			../include/netns_ifaddrs.c ../include/netns_ifaddrs.h \
			initutils.c initutils.h \
			log.c log.h \
			lxclock.c lxclock.h \
			mainloop.c mainloop.h \
			monitor.c monitor.h \
			namespace.c namespace.h \
			network.c network.h \
			nl.c nl.h \
			parse.c parse.h \
			process_utils.c process_utils.h \
			ringbuf.c ringbuf.h \
			start.c start.h \
			state.c state.h \
			storage/btrfs.c storage/btrfs.h \
			storage/dir.c storage/dir.h \
			storage/loop.c storage/loop.h \
			storage/lvm.c storage/lvm.h \
			storage/nbd.c storage/nbd.h \
			storage/overlay.c storage/overlay.h \
			storage/rbd.c storage/rbd.h \
			storage/rsync.c storage/rsync.h \
			storage/storage.c storage/storage.h \
			storage/storage_utils.c storage/storage_utils.h \
			storage/zfs.c storage/zfs.h \
			string_utils.c string_utils.h \
			sync.c sync.h \
			terminal.c terminal.h \
			utils.c utils.h \
			uuid.c uuid.h \
			$(LSM_SOURCES)
if ENABLE_SECCOMP
lxc_unfreeze_SOURCES += seccomp.c lxcseccomp.h
=======
lxc_console_SOURCES += seccomp.c lxcseccomp.h
endif

if !HAVE_STRCHRNUL
lxc_console_SOURCES += ../include/strchrnul.c ../include/strchrnul.h
endif
endif

lxc_destroy_SOURCES = tools/lxc_destroy.c \
		      tools/arguments.c tools/arguments.h

if ENABLE_STATIC_BINARIES
lxc_destroy_SOURCES += $(liblxc_la_SOURCES)
lxc_destroy_LDFLAGS = -all-static -pthread
else
lxc_destroy_SOURCES += af_unix.c af_unix.h \
		       caps.c caps.h \
		       cgroups/cgfsng.c \
		       cgroups/cgroup.c cgroups/cgroup.h \
		       cgroups/cgroup2_devices.c cgroups/cgroup2_devices.h \
		       cgroups/cgroup_utils.c cgroups/cgroup_utils.h \
		       commands.c commands.h \
		       commands_utils.c commands_utils.h \
		       conf.c conf.h \
		       confile.c confile.h \
		       confile_utils.c confile_utils.h \
		       error.c error.h \
		       file_utils.c file_utils.h \
		       ../include/netns_ifaddrs.c ../include/netns_ifaddrs.h \
		       initutils.c initutils.h \
		       log.c log.h \
		       lxclock.c lxclock.h \
		       mainloop.c mainloop.h \
		       monitor.c monitor.h \
		       mount_utils.c mount_utils.h \
		       namespace.c namespace.h \
		       network.c network.h \
		       nl.c nl.h \
		       parse.c parse.h \
		       process_utils.c process_utils.h \
		       ringbuf.c ringbuf.h \
		       start.c start.h \
		       state.c state.h \
		       storage/btrfs.c storage/btrfs.h \
		       storage/dir.c storage/dir.h \
		       storage/loop.c storage/loop.h \
		       storage/lvm.c storage/lvm.h \
		       storage/nbd.c storage/nbd.h \
		       storage/overlay.c storage/overlay.h \
		       storage/rbd.c storage/rbd.h \
		       storage/rsync.c storage/rsync.h \
		       storage/storage.c storage/storage.h \
		       storage/storage_utils.c storage/storage_utils.h \
		       storage/zfs.c storage/zfs.h \
		       string_utils.c string_utils.h \
		       sync.c sync.h \
		       terminal.c terminal.h \
		       utils.c utils.h \
		       uuid.c uuid.h \
		       $(LSM_SOURCES)
if ENABLE_SECCOMP
lxc_destroy_SOURCES += seccomp.c lxcseccomp.h
endif

if !HAVE_STRCHRNUL
lxc_destroy_SOURCES += ../include/strchrnul.c ../include/strchrnul.h
endif
endif

lxc_device_SOURCES = tools/lxc_device.c \
		     tools/arguments.c tools/arguments.h

if ENABLE_STATIC_BINARIES
lxc_device_SOURCES += $(liblxc_la_SOURCES)
lxc_device_LDFLAGS = -all-static -pthread
else
lxc_device_SOURCES += af_unix.c af_unix.h \
		      caps.c caps.h \
		      cgroups/cgfsng.c \
		      cgroups/cgroup.c cgroups/cgroup.h \
		      cgroups/cgroup2_devices.c cgroups/cgroup2_devices.h \
		      cgroups/cgroup_utils.c cgroups/cgroup_utils.h \
		      commands.c commands.h \
		      commands_utils.c commands_utils.h \
		      conf.c conf.h \
		      confile.c confile.h \
		      confile_utils.c confile_utils.h \
		      error.c error.h \
		      file_utils.c file_utils.h \
		      ../include/netns_ifaddrs.c ../include/netns_ifaddrs.h \
		      initutils.c initutils.h \
		      log.c log.h \
		      lxclock.c lxclock.h \
		      mainloop.c mainloop.h \
		      monitor.c monitor.h \
		      mount_utils.c mount_utils.h \
		      namespace.c namespace.h \
		      network.c network.h \
		      nl.c nl.h \
		      parse.c parse.h \
		      process_utils.c process_utils.h \
		      ringbuf.c ringbuf.h \
		      start.c start.h \
		      state.c state.h \
		      storage/btrfs.c storage/btrfs.h \
		      storage/dir.c storage/dir.h \
		      storage/loop.c storage/loop.h \
		      storage/lvm.c storage/lvm.h \
		      storage/nbd.c storage/nbd.h \
		      storage/overlay.c storage/overlay.h \
		      storage/rbd.c storage/rbd.h \
		      storage/rsync.c storage/rsync.h \
		      storage/storage.c storage/storage.h \
		      storage/storage_utils.c storage/storage_utils.h \
		      storage/zfs.c storage/zfs.h \
		      string_utils.c string_utils.h \
		      sync.c sync.h \
		      terminal.c terminal.h \
		      utils.c utils.h \
		      uuid.c uuid.h \
		      $(LSM_SOURCES)
if ENABLE_SECCOMP
lxc_device_SOURCES += seccomp.c lxcseccomp.h
endif

if !HAVE_STRCHRNUL
lxc_device_SOURCES += ../include/strchrnul.c ../include/strchrnul.h
endif
endif

lxc_execute_SOURCES = tools/lxc_execute.c \
		      tools/arguments.c tools/arguments.h

if ENABLE_STATIC_BINARIES
lxc_execute_SOURCES += $(liblxc_la_SOURCES)
lxc_execute_LDFLAGS = -all-static -pthread
else
lxc_execute_SOURCES += af_unix.c af_unix.h \
		       caps.c caps.h \
		       cgroups/cgfsng.c \
		       cgroups/cgroup.c cgroups/cgroup.h \
		       cgroups/cgroup2_devices.c cgroups/cgroup2_devices.h \
		       cgroups/cgroup_utils.c cgroups/cgroup_utils.h \
		       commands.c commands.h \
		       commands_utils.c commands_utils.h \
		       conf.c conf.h \
		       confile.c confile.h \
		       confile_utils.c confile_utils.h \
		       error.c error.h \
		       file_utils.c file_utils.h \
		       ../include/netns_ifaddrs.c ../include/netns_ifaddrs.h \
		       initutils.c initutils.h \
		       log.c log.h \
		       lxclock.c lxclock.h \
		       mainloop.c mainloop.h \
		       monitor.c monitor.h \
		       mount_utils.c mount_utils.h \
		       namespace.c namespace.h \
		       network.c network.h \
		       nl.c nl.h \
		       parse.c parse.h \
		       process_utils.c process_utils.h \
		       ringbuf.c ringbuf.h \
		       start.c start.h \
		       state.c state.h \
		       storage/btrfs.c storage/btrfs.h \
		       storage/dir.c storage/dir.h \
		       storage/loop.c storage/loop.h \
		       storage/lvm.c storage/lvm.h \
		       storage/nbd.c storage/nbd.h \
		       storage/overlay.c storage/overlay.h \
		       storage/rbd.c storage/rbd.h \
		       storage/rsync.c storage/rsync.h \
		       storage/storage.c storage/storage.h \
		       storage/storage_utils.c storage/storage_utils.h \
		       storage/zfs.c storage/zfs.h \
		       string_utils.c string_utils.h \
		       sync.c sync.h \
		       terminal.c terminal.h \
		       utils.c utils.h \
		       uuid.c uuid.h \
		       $(LSM_SOURCES)
if ENABLE_SECCOMP
lxc_execute_SOURCES += seccomp.c lxcseccomp.h
endif

if !HAVE_STRCHRNUL
lxc_execute_SOURCES += ../include/strchrnul.c ../include/strchrnul.h
endif
endif

lxc_freeze_SOURCES = tools/lxc_freeze.c \
		     tools/arguments.c tools/arguments.h

if ENABLE_STATIC_BINARIES
lxc_freeze_SOURCES += $(liblxc_la_SOURCES)
lxc_freeze_LDFLAGS = -all-static -pthread
else
lxc_freeze_SOURCES += af_unix.c af_unix.h \
		      caps.c caps.h \
		      cgroups/cgfsng.c \
		      cgroups/cgroup.c cgroups/cgroup.h \
		      cgroups/cgroup2_devices.c cgroups/cgroup2_devices.h \
		      cgroups/cgroup_utils.c cgroups/cgroup_utils.h \
		      commands.c commands.h \
		      commands_utils.c commands_utils.h \
		      conf.c conf.h \
		      confile.c confile.h \
		      confile_utils.c confile_utils.h \
		      error.c error.h \
		      file_utils.c file_utils.h \
		      ../include/netns_ifaddrs.c ../include/netns_ifaddrs.h \
		      initutils.c initutils.h \
		      log.c log.h \
		      lxclock.c lxclock.h \
		      mainloop.c mainloop.h \
		      monitor.c monitor.h \
		      mount_utils.c mount_utils.h \
		      namespace.c namespace.h \
		      network.c network.h \
		      nl.c nl.h \
		      parse.c parse.h \
		      process_utils.c process_utils.h \
		      ringbuf.c ringbuf.h \
		      start.c start.h \
		      state.c state.h \
		      storage/btrfs.c storage/btrfs.h \
		      storage/dir.c storage/dir.h \
		      storage/loop.c storage/loop.h \
		      storage/lvm.c storage/lvm.h \
		      storage/nbd.c storage/nbd.h \
		      storage/overlay.c storage/overlay.h \
		      storage/rbd.c storage/rbd.h \
		      storage/rsync.c storage/rsync.h \
		      storage/storage.c storage/storage.h \
		      storage/storage_utils.c storage/storage_utils.h \
		      storage/zfs.c storage/zfs.h \
		      string_utils.c string_utils.h \
		      sync.c sync.h \
		      terminal.c terminal.h \
		      utils.c utils.h \
		      uuid.c uuid.h \
		      $(LSM_SOURCES)
if ENABLE_SECCOMP
lxc_freeze_SOURCES += seccomp.c lxcseccomp.h
endif

if !HAVE_STRCHRNUL
lxc_freeze_SOURCES += ../include/strchrnul.c ../include/strchrnul.h
endif
endif

lxc_info_SOURCES = tools/lxc_info.c \
		   tools/arguments.c tools/arguments.h

if ENABLE_STATIC_BINARIES
lxc_info_SOURCES += $(liblxc_la_SOURCES)
lxc_info_LDFLAGS = -all-static -pthread
else
lxc_info_SOURCES += af_unix.c af_unix.h \
		    caps.c caps.h \
		    cgroups/cgfsng.c \
		    cgroups/cgroup.c cgroups/cgroup.h \
		    cgroups/cgroup2_devices.c cgroups/cgroup2_devices.h \
		    cgroups/cgroup_utils.c cgroups/cgroup_utils.h \
		    commands.c commands.h \
		    commands_utils.c commands_utils.h \
		    conf.c conf.h \
		    confile.c confile.h \
		    confile_utils.c confile_utils.h \
		    error.c error.h \
		    file_utils.c file_utils.h \
		    ../include/netns_ifaddrs.c ../include/netns_ifaddrs.h \
		    initutils.c initutils.h \
		    log.c log.h \
		    lxclock.c lxclock.h \
		    mainloop.c mainloop.h \
		    monitor.c monitor.h \
		    mount_utils.c mount_utils.h \
		    namespace.c namespace.h \
		    network.c network.h \
		    nl.c nl.h \
		    parse.c parse.h \
		    process_utils.c process_utils.h \
		    ringbuf.c ringbuf.h \
		    start.c start.h \
		    state.c state.h \
		    storage/btrfs.c storage/btrfs.h \
		    storage/dir.c storage/dir.h \
		    storage/loop.c storage/loop.h \
		    storage/lvm.c storage/lvm.h \
		    storage/nbd.c storage/nbd.h \
		    storage/overlay.c storage/overlay.h \
		    storage/rbd.c storage/rbd.h \
		    storage/rsync.c storage/rsync.h \
		    storage/storage.c storage/storage.h \
		    storage/storage_utils.c storage/storage_utils.h \
		    storage/zfs.c storage/zfs.h \
		    string_utils.c string_utils.h \
		    sync.c sync.h \
		    terminal.c terminal.h \
		    utils.c utils.h \
		    uuid.c uuid.h \
		    $(LSM_SOURCES)
if ENABLE_SECCOMP
lxc_info_SOURCES += seccomp.c lxcseccomp.h
endif

if !HAVE_STRCHRNUL
lxc_info_SOURCES += ../include/strchrnul.c ../include/strchrnul.h
endif
>>>>>>> 51ee524a
endif
endif

lxc_unshare_SOURCES = tools/lxc_unshare.c \
		      tools/arguments.c tools/arguments.h

<<<<<<< HEAD
if ENABLE_STATIC_BINARIES
lxc_unshare_SOURCES += $(liblxc_la_SOURCES)
lxc_unshare_LDFLAGS = -all-static -pthread
else
lxc_unshare_SOURCES += af_unix.c af_unix.h \
=======
lxc_monitor_SOURCES = tools/lxc_monitor.c \
		      tools/arguments.c tools/arguments.h

if ENABLE_STATIC_BINARIES
lxc_monitor_SOURCES += $(liblxc_la_SOURCES)
lxc_monitor_LDFLAGS = -all-static -pthread
else
lxc_monitor_SOURCES += af_unix.c af_unix.h \
>>>>>>> 51ee524a
		       caps.c caps.h \
		       cgroups/cgfsng.c \
		       cgroups/cgroup.c cgroups/cgroup.h \
		       cgroups/cgroup2_devices.c cgroups/cgroup2_devices.h \
		       cgroups/cgroup_utils.c cgroups/cgroup_utils.h \
		       commands.c commands.h \
		       commands_utils.c commands_utils.h \
		       conf.c conf.h \
		       confile.c confile.h \
		       confile_utils.c confile_utils.h \
		       error.c error.h \
		       file_utils.c file_utils.h \
		       ../include/netns_ifaddrs.c ../include/netns_ifaddrs.h \
		       initutils.c initutils.h \
		       log.c log.h \
		       lxclock.c lxclock.h \
		       macro.h \
		       mainloop.c mainloop.h \
		       monitor.c monitor.h \
		       mount_utils.c mount_utils.h \
		       namespace.c namespace.h \
		       network.c network.h \
		       nl.c nl.h \
		       parse.c parse.h \
		       process_utils.c process_utils.h \
		       ringbuf.c ringbuf.h \
		       start.c start.h \
		       state.c state.h \
		       storage/btrfs.c storage/btrfs.h \
		       storage/dir.c storage/dir.h \
		       storage/loop.c storage/loop.h \
		       storage/lvm.c storage/lvm.h \
		       storage/nbd.c storage/nbd.h \
		       storage/overlay.c storage/overlay.h \
		       storage/rbd.c storage/rbd.h \
		       storage/rsync.c storage/rsync.h \
		       storage/storage.c storage/storage.h \
		       storage/storage_utils.c storage/storage_utils.h \
		       storage/zfs.c storage/zfs.h \
		       string_utils.c string_utils.h \
		       sync.c sync.h \
		       terminal.c terminal.h \
		       utils.c utils.h \
		       uuid.c uuid.h \
		       $(LSM_SOURCES)
if ENABLE_SECCOMP
<<<<<<< HEAD
lxc_unshare_SOURCES += seccomp.c lxcseccomp.h
endif
endif

=======
lxc_monitor_SOURCES += seccomp.c lxcseccomp.h
endif

if !HAVE_STRCHRNUL
lxc_monitor_SOURCES += ../include/strchrnul.c ../include/strchrnul.h
endif
endif

lxc_ls_SOURCES = tools/lxc_ls.c \
		 tools/arguments.c tools/arguments.h

if ENABLE_STATIC_BINARIES
lxc_ls_SOURCES += $(liblxc_la_SOURCES)
lxc_ls_LDFLAGS = -all-static -pthread
else
lxc_ls_SOURCES += af_unix.c af_unix.h \
		  caps.c caps.h \
		  cgroups/cgfsng.c \
		  cgroups/cgroup.c cgroups/cgroup.h \
		  cgroups/cgroup2_devices.c cgroups/cgroup2_devices.h \
		  cgroups/cgroup_utils.c cgroups/cgroup_utils.h \
		  commands.c commands.h \
		  commands_utils.c commands_utils.h \
		  conf.c conf.h \
		  confile.c confile.h \
		  confile_utils.c confile_utils.h \
		  error.c error.h \
		  file_utils.c file_utils.h \
		  ../include/netns_ifaddrs.c ../include/netns_ifaddrs.h \
		  initutils.c initutils.h \
		  log.c log.h \
		  lxclock.c lxclock.h \
		  mainloop.c mainloop.h \
		  memory_utils.h \
		  monitor.c monitor.h \
		  mount_utils.c mount_utils.h \
		  namespace.c namespace.h \
		  network.c network.h \
		  nl.c nl.h \
		  parse.c parse.h \
		  process_utils.c process_utils.h \
		  ringbuf.c ringbuf.h \
		  start.c start.h \
		  state.c state.h \
		  storage/btrfs.c storage/btrfs.h \
		  storage/dir.c storage/dir.h \
		  storage/loop.c storage/loop.h \
		  storage/lvm.c storage/lvm.h \
		  storage/nbd.c storage/nbd.h \
		  storage/overlay.c storage/overlay.h \
		  storage/rbd.c storage/rbd.h \
		  storage/rsync.c storage/rsync.h \
		  storage/storage.c storage/storage.h \
		  storage/storage_utils.c storage/storage_utils.h \
		  storage/zfs.c storage/zfs.h \
		  string_utils.c string_utils.h \
		  sync.c sync.h \
		  terminal.c terminal.h \
		  utils.c utils.h \
		  uuid.c uuid.h \
		  $(LSM_SOURCES)
if ENABLE_SECCOMP
lxc_ls_SOURCES += seccomp.c lxcseccomp.h
endif

if !HAVE_STRCHRNUL
lxc_ls_SOURCES += ../include/strchrnul.c ../include/strchrnul.h
endif
endif

lxc_copy_SOURCES = tools/lxc_copy.c \
		   tools/arguments.c tools/arguments.h

if ENABLE_STATIC_BINARIES
lxc_copy_SOURCES += $(liblxc_la_SOURCES)
lxc_copy_LDFLAGS = -all-static -pthread
else
lxc_copy_SOURCES += af_unix.c af_unix.h \
		    caps.c caps.h \
		    cgroups/cgfsng.c \
		    cgroups/cgroup.c cgroups/cgroup.h \
		    cgroups/cgroup2_devices.c cgroups/cgroup2_devices.h \
		    cgroups/cgroup_utils.c cgroups/cgroup_utils.h \
		    commands.c commands.h \
		    commands_utils.c commands_utils.h \
		    conf.c conf.h \
		    confile.c confile.h \
		    confile_utils.c confile_utils.h \
		    error.c error.h \
		    file_utils.c file_utils.h \
		    ../include/netns_ifaddrs.c ../include/netns_ifaddrs.h \
		    initutils.c initutils.h \
		    log.c log.h \
		    lxclock.c lxclock.h \
		    mainloop.c mainloop.h \
		    monitor.c monitor.h \
		    mount_utils.c mount_utils.h \
		    namespace.c namespace.h \
		    network.c network.h \
		    nl.c nl.h \
		    parse.c parse.h \
		    process_utils.c process_utils.h \
		    ringbuf.c ringbuf.h \
		    start.c start.h \
		    state.c state.h \
		    storage/btrfs.c storage/btrfs.h \
		    storage/dir.c storage/dir.h \
		    storage/loop.c storage/loop.h \
		    storage/lvm.c storage/lvm.h \
		    storage/nbd.c storage/nbd.h \
		    storage/overlay.c storage/overlay.h \
		    storage/rbd.c storage/rbd.h \
		    storage/rsync.c storage/rsync.h \
		    storage/storage.c storage/storage.h \
		    storage/storage_utils.c storage/storage_utils.h \
		    storage/zfs.c storage/zfs.h \
		    string_utils.c string_utils.h \
		    sync.c sync.h \
		    terminal.c terminal.h \
		    utils.c utils.h \
		    uuid.c uuid.h \
		    $(LSM_SOURCES)
if ENABLE_SECCOMP
lxc_copy_SOURCES += seccomp.c lxcseccomp.h
endif

if !HAVE_STRCHRNUL
lxc_copy_SOURCES += ../include/strchrnul.c ../include/strchrnul.h
endif
endif

lxc_start_SOURCES = tools/lxc_start.c \
		    tools/arguments.c tools/arguments.h

if ENABLE_STATIC_BINARIES
lxc_start_SOURCES += $(liblxc_la_SOURCES)
lxc_start_LDFLAGS = -all-static -pthread
else
lxc_start_SOURCES += af_unix.c af_unix.h \
		     caps.c caps.h \
		     cgroups/cgfsng.c \
		     cgroups/cgroup.c cgroups/cgroup.h \
		     cgroups/cgroup2_devices.c cgroups/cgroup2_devices.h \
		     cgroups/cgroup_utils.c cgroups/cgroup_utils.h \
		     commands.c commands.h \
		     commands_utils.c commands_utils.h \
		     conf.c conf.h \
		     confile.c confile.h \
		     confile_utils.c confile_utils.h \
		     error.c error.h \
		     file_utils.c file_utils.h \
		     ../include/netns_ifaddrs.c ../include/netns_ifaddrs.h \
		     initutils.c initutils.h \
		     log.c log.h \
		     lxclock.c lxclock.h \
		     mainloop.c mainloop.h \
		     monitor.c monitor.h \
		     mount_utils.c mount_utils.h \
		     namespace.c namespace.h \
		     network.c network.h \
		     nl.c nl.h \
		     parse.c parse.h \
		     process_utils.c process_utils.h \
		     ringbuf.c ringbuf.h \
		     start.c start.h \
		     state.c state.h \
		     storage/btrfs.c storage/btrfs.h \
		     storage/dir.c storage/dir.h \
		     storage/loop.c storage/loop.h \
		     storage/lvm.c storage/lvm.h \
		     storage/nbd.c storage/nbd.h \
		     storage/overlay.c storage/overlay.h \
		     storage/rbd.c storage/rbd.h \
		     storage/rsync.c storage/rsync.h \
		     storage/storage.c storage/storage.h \
		     storage/storage_utils.c storage/storage_utils.h \
		     storage/zfs.c storage/zfs.h \
		     string_utils.c string_utils.h \
		     sync.c sync.h \
		     terminal.c terminal.h \
		     utils.c utils.h \
		     uuid.c uuid.h \
		     $(LSM_SOURCES)
if ENABLE_SECCOMP
lxc_start_SOURCES += seccomp.c lxcseccomp.h
endif

if !HAVE_STRCHRNUL
lxc_start_SOURCES += ../include/strchrnul.c ../include/strchrnul.h
endif
endif

lxc_stop_SOURCES = tools/lxc_stop.c \
		   tools/arguments.c tools/arguments.h

if ENABLE_STATIC_BINARIES
lxc_stop_SOURCES += $(liblxc_la_SOURCES)
lxc_stop_LDFLAGS = -all-static -pthread
else
lxc_stop_SOURCES += af_unix.c af_unix.h \
		    caps.c caps.h \
		    cgroups/cgfsng.c \
		    cgroups/cgroup.c cgroups/cgroup.h \
		    cgroups/cgroup2_devices.c cgroups/cgroup2_devices.h \
		    cgroups/cgroup_utils.c cgroups/cgroup_utils.h \
		    commands.c commands.h \
		    commands_utils.c commands_utils.h \
		    conf.c conf.h \
		    confile.c confile.h \
		    confile_utils.c confile_utils.h \
		    error.c error.h \
		    file_utils.c file_utils.h \
		    ../include/netns_ifaddrs.c ../include/netns_ifaddrs.h \
		    initutils.c initutils.h \
		    log.c log.h \
		    lxclock.c lxclock.h \
		    mainloop.c mainloop.h \
		    monitor.c monitor.h \
		    mount_utils.c mount_utils.h \
		    namespace.c namespace.h \
		    network.c network.h \
		    nl.c nl.h \
		    parse.c parse.h \
		    process_utils.c process_utils.h \
		    ringbuf.c ringbuf.h \
		    start.c start.h \
		    state.c state.h \
		    storage/btrfs.c storage/btrfs.h \
		    storage/dir.c storage/dir.h \
		    storage/loop.c storage/loop.h \
		    storage/lvm.c storage/lvm.h \
		    storage/nbd.c storage/nbd.h \
		    storage/overlay.c storage/overlay.h \
		    storage/rbd.c storage/rbd.h \
		    storage/rsync.c storage/rsync.h \
		    storage/storage.c storage/storage.h \
		    storage/storage_utils.c storage/storage_utils.h \
		    storage/zfs.c storage/zfs.h \
		    string_utils.c string_utils.h \
		    sync.c sync.h \
		    terminal.c terminal.h \
		    utils.c utils.h \
		    uuid.c uuid.h \
		    $(LSM_SOURCES)
if ENABLE_SECCOMP
lxc_stop_SOURCES += seccomp.c lxcseccomp.h
endif

if !HAVE_STRCHRNUL
lxc_stop_SOURCES += ../include/strchrnul.c ../include/strchrnul.h
endif
endif

lxc_top_SOURCES = tools/lxc_top.c \
		  tools/arguments.c tools/arguments.h

if ENABLE_STATIC_BINARIES
lxc_top_SOURCES += $(liblxc_la_SOURCES)
lxc_top_LDFLAGS = -all-static -pthread
else
lxc_top_SOURCES += af_unix.c af_unix.h \
		   caps.c caps.h \
		   cgroups/cgfsng.c \
		   cgroups/cgroup.c cgroups/cgroup.h \
		   cgroups/cgroup2_devices.c cgroups/cgroup2_devices.h \
		   cgroups/cgroup_utils.c cgroups/cgroup_utils.h \
		   commands.c commands.h \
		   commands_utils.c commands_utils.h \
		   conf.c conf.h \
		   confile.c confile.h \
		   confile_utils.c confile_utils.h \
		   error.c error.h \
		   file_utils.c file_utils.h \
		   ../include/netns_ifaddrs.c ../include/netns_ifaddrs.h \
		   initutils.c initutils.h \
		   log.c log.h \
		   lxclock.c lxclock.h \
		   mainloop.c mainloop.h \
		   monitor.c monitor.h \
		   mount_utils.c mount_utils.h \
		   namespace.c namespace.h \
		   network.c network.h \
		   nl.c nl.h \
		   parse.c parse.h \
		   process_utils.c process_utils.h \
		   ringbuf.c ringbuf.h \
		   start.c start.h \
		   state.c state.h \
		   storage/btrfs.c storage/btrfs.h \
		   storage/dir.c storage/dir.h \
		   storage/loop.c storage/loop.h \
		   storage/lvm.c storage/lvm.h \
		   storage/nbd.c storage/nbd.h \
		   storage/overlay.c storage/overlay.h \
		   storage/rbd.c storage/rbd.h \
		   storage/rsync.c storage/rsync.h \
		   storage/storage.c storage/storage.h \
		   storage/storage_utils.c storage/storage_utils.h \
		   storage/zfs.c storage/zfs.h \
		   string_utils.c string_utils.h \
		   sync.c sync.h \
		   terminal.c terminal.h \
		   utils.c utils.h \
		   uuid.c uuid.h \
		   $(LSM_SOURCES)
if ENABLE_SECCOMP
lxc_top_SOURCES += seccomp.c lxcseccomp.h
endif

if !HAVE_STRCHRNUL
lxc_top_SOURCES += ../include/strchrnul.c ../include/strchrnul.h
endif
endif

lxc_unfreeze_SOURCES = tools/lxc_unfreeze.c \
		       tools/arguments.c tools/arguments.h

if ENABLE_STATIC_BINARIES
lxc_unfreeze_SOURCES += $(liblxc_la_SOURCES)
lxc_unfreeze_LDFLAGS = -all-static -pthread
else
lxc_unfreeze_SOURCES += af_unix.c af_unix.h \
			caps.c caps.h \
			cgroups/cgfsng.c \
			cgroups/cgroup.c cgroups/cgroup.h \
			cgroups/cgroup2_devices.c cgroups/cgroup2_devices.h \
			cgroups/cgroup_utils.c cgroups/cgroup_utils.h \
			commands.c commands.h \
			commands_utils.c commands_utils.h \
			conf.c conf.h \
			confile.c confile.h \
			confile_utils.c confile_utils.h \
			error.c error.h \
			file_utils.c file_utils.h \
			../include/netns_ifaddrs.c ../include/netns_ifaddrs.h \
			initutils.c initutils.h \
			log.c log.h \
			lxclock.c lxclock.h \
			mainloop.c mainloop.h \
			monitor.c monitor.h \
			mount_utils.c mount_utils.h \
			namespace.c namespace.h \
			network.c network.h \
			nl.c nl.h \
			parse.c parse.h \
			process_utils.c process_utils.h \
			ringbuf.c ringbuf.h \
			start.c start.h \
			state.c state.h \
			storage/btrfs.c storage/btrfs.h \
			storage/dir.c storage/dir.h \
			storage/loop.c storage/loop.h \
			storage/lvm.c storage/lvm.h \
			storage/nbd.c storage/nbd.h \
			storage/overlay.c storage/overlay.h \
			storage/rbd.c storage/rbd.h \
			storage/rsync.c storage/rsync.h \
			storage/storage.c storage/storage.h \
			storage/storage_utils.c storage/storage_utils.h \
			storage/zfs.c storage/zfs.h \
			string_utils.c string_utils.h \
			sync.c sync.h \
			terminal.c terminal.h \
			utils.c utils.h \
			uuid.c uuid.h \
			$(LSM_SOURCES)
if ENABLE_SECCOMP
lxc_unfreeze_SOURCES += seccomp.c lxcseccomp.h
endif

if !HAVE_STRCHRNUL
lxc_unfreeze_SOURCES += ../include/strchrnul.c ../include/strchrnul.h
endif
endif

lxc_unshare_SOURCES = tools/lxc_unshare.c \
		      tools/arguments.c tools/arguments.h

if ENABLE_STATIC_BINARIES
lxc_unshare_SOURCES += $(liblxc_la_SOURCES)
lxc_unshare_LDFLAGS = -all-static -pthread
else
lxc_unshare_SOURCES += af_unix.c af_unix.h \
		       caps.c caps.h \
		       cgroups/cgfsng.c \
		       cgroups/cgroup.c cgroups/cgroup.h \
		       cgroups/cgroup2_devices.c cgroups/cgroup2_devices.h \
		       cgroups/cgroup_utils.c cgroups/cgroup_utils.h \
		       commands.c commands.h \
		       commands_utils.c commands_utils.h \
		       conf.c conf.h \
		       confile.c confile.h \
		       confile_utils.c confile_utils.h \
		       error.c error.h \
		       file_utils.c file_utils.h \
		       ../include/netns_ifaddrs.c ../include/netns_ifaddrs.h \
		       initutils.c initutils.h \
		       log.c log.h \
		       lxclock.c lxclock.h \
		       mainloop.c mainloop.h \
		       monitor.c monitor.h \
		       mount_utils.c mount_utils.h \
		       namespace.c namespace.h \
		       network.c network.h \
		       nl.c nl.h \
		       parse.c parse.h \
		       process_utils.c process_utils.h \
		       ringbuf.c ringbuf.h \
		       start.c start.h \
		       state.c state.h \
		       storage/btrfs.c storage/btrfs.h \
		       storage/dir.c storage/dir.h \
		       storage/loop.c storage/loop.h \
		       storage/lvm.c storage/lvm.h \
		       storage/nbd.c storage/nbd.h \
		       storage/overlay.c storage/overlay.h \
		       storage/rbd.c storage/rbd.h \
		       storage/rsync.c storage/rsync.h \
		       storage/storage.c storage/storage.h \
		       storage/storage_utils.c storage/storage_utils.h \
		       storage/zfs.c storage/zfs.h \
		       string_utils.c string_utils.h \
		       sync.c sync.h \
		       syscall_numbers.h \
		       syscall_wrappers.h \
		       terminal.c terminal.h \
		       utils.c utils.h \
		       uuid.c uuid.h \
		       $(LSM_SOURCES)
if ENABLE_SECCOMP
lxc_unshare_SOURCES += seccomp.c lxcseccomp.h
endif

if !HAVE_STRCHRNUL
lxc_unshare_SOURCES += ../include/strchrnul.c ../include/strchrnul.h
endif
endif

>>>>>>> 51ee524a
lxc_wait_SOURCES = tools/lxc_wait.c \
		   tools/arguments.c tools/arguments.h

if ENABLE_STATIC_BINARIES
lxc_wait_SOURCES += $(liblxc_la_SOURCES)
lxc_wait_LDFLAGS = -all-static -pthread
else
lxc_wait_SOURCES += af_unix.c af_unix.h \
		    caps.c caps.h \
		    cgroups/cgfsng.c \
		    cgroups/cgroup.c cgroups/cgroup.h \
		    cgroups/cgroup2_devices.c cgroups/cgroup2_devices.h \
		    cgroups/cgroup_utils.c cgroups/cgroup_utils.h \
		    commands.c commands.h \
		    commands_utils.c commands_utils.h \
		    conf.c conf.h \
		    confile.c confile.h \
		    confile_utils.c confile_utils.h \
		    error.c error.h \
		    file_utils.c file_utils.h \
		    ../include/netns_ifaddrs.c ../include/netns_ifaddrs.h \
		    initutils.c initutils.h \
		    log.c log.h \
		    lxclock.c lxclock.h \
		    mainloop.c mainloop.h \
		    monitor.c monitor.h \
<<<<<<< HEAD
=======
		    mount_utils.c mount_utils.h \
>>>>>>> 51ee524a
		    namespace.c namespace.h \
		    network.c network.h \
		    nl.c nl.h \
		    parse.c parse.h \
		    process_utils.c process_utils.h \
		    ringbuf.c ringbuf.h \
		    start.c start.h \
		    state.c state.h \
		    storage/btrfs.c storage/btrfs.h \
		    storage/dir.c storage/dir.h \
		    storage/loop.c storage/loop.h \
		    storage/lvm.c storage/lvm.h \
		    storage/nbd.c storage/nbd.h \
		    storage/overlay.c storage/overlay.h \
		    storage/rbd.c storage/rbd.h \
		    storage/rsync.c storage/rsync.h \
		    storage/storage.c storage/storage.h \
		    storage/storage_utils.c storage/storage_utils.h \
		    storage/zfs.c storage/zfs.h \
		    string_utils.c string_utils.h \
		    sync.c sync.h \
		    terminal.c terminal.h \
		    utils.c utils.h \
		    uuid.c uuid.h \
		    $(LSM_SOURCES)
if ENABLE_SECCOMP
lxc_wait_SOURCES += seccomp.c lxcseccomp.h
endif
<<<<<<< HEAD
=======

if !HAVE_STRCHRNUL
lxc_wait_SOURCES += ../include/strchrnul.c ../include/strchrnul.h
endif
>>>>>>> 51ee524a
endif

lxc_create_SOURCES = tools/lxc_create.c \
		     tools/arguments.c tools/arguments.h

if ENABLE_STATIC_BINARIES
lxc_create_SOURCES += $(liblxc_la_SOURCES)
lxc_create_LDFLAGS = -all-static -pthread
else
lxc_create_SOURCES += af_unix.c af_unix.h \
		      caps.c caps.h \
		      cgroups/cgfsng.c \
		      cgroups/cgroup.c cgroups/cgroup.h \
		      cgroups/cgroup2_devices.c cgroups/cgroup2_devices.h \
		      cgroups/cgroup_utils.c cgroups/cgroup_utils.h \
		      commands.c commands.h \
		      commands_utils.c commands_utils.h \
		      conf.c conf.h \
		      confile.c confile.h \
		      confile_utils.c confile_utils.h \
		      error.c error.h \
		      file_utils.c file_utils.h \
		      ../include/netns_ifaddrs.c ../include/netns_ifaddrs.h \
		      initutils.c initutils.h \
		      log.c log.h \
		      lxclock.c lxclock.h \
		      mainloop.c mainloop.h \
		      monitor.c monitor.h \
<<<<<<< HEAD
=======
		      mount_utils.c mount_utils.h \
>>>>>>> 51ee524a
		      namespace.c namespace.h \
		      network.c network.h \
		      nl.c nl.h \
		      parse.c parse.h \
		      process_utils.c process_utils.h \
		      ringbuf.c ringbuf.h \
		      start.c start.h \
		      state.c state.h \
		      storage/btrfs.c storage/btrfs.h \
		      storage/dir.c storage/dir.h \
		      storage/loop.c storage/loop.h \
		      storage/lvm.c storage/lvm.h \
		      storage/nbd.c storage/nbd.h \
		      storage/overlay.c storage/overlay.h \
		      storage/rbd.c storage/rbd.h \
		      storage/rsync.c storage/rsync.h \
		      storage/storage.c storage/storage.h \
		      storage/storage_utils.c storage/storage_utils.h \
		      storage/zfs.c storage/zfs.h \
		      string_utils.c string_utils.h \
		      sync.c sync.h \
		      terminal.c terminal.h \
		      utils.c utils.h \
		      uuid.c uuid.h \
		      $(LSM_SOURCES)
if ENABLE_SECCOMP
lxc_create_SOURCES += seccomp.c lxcseccomp.h
endif
<<<<<<< HEAD
=======

if !HAVE_STRCHRNUL
lxc_create_SOURCES += ../include/strchrnul.c ../include/strchrnul.h
endif
>>>>>>> 51ee524a
endif

lxc_snapshot_SOURCES = tools/lxc_snapshot.c \
		       tools/arguments.c tools/arguments.h

if ENABLE_STATIC_BINARIES
lxc_snapshot_SOURCES += $(liblxc_la_SOURCES)
lxc_snapshot_LDFLAGS = -all-static -pthread
else
lxc_snapshot_SOURCES += af_unix.c af_unix.h \
			caps.c caps.h \
			cgroups/cgfsng.c \
			cgroups/cgroup.c cgroups/cgroup.h \
			cgroups/cgroup2_devices.c cgroups/cgroup2_devices.h \
			cgroups/cgroup_utils.c cgroups/cgroup_utils.h \
			commands.c commands.h \
			commands_utils.c commands_utils.h \
			conf.c conf.h \
			confile.c confile.h \
			confile_utils.c confile_utils.h \
			error.c error.h \
			file_utils.c file_utils.h \
			../include/netns_ifaddrs.c ../include/netns_ifaddrs.h \
			initutils.c initutils.h \
			log.c log.h \
			lxclock.c lxclock.h \
			mainloop.c mainloop.h \
			monitor.c monitor.h \
<<<<<<< HEAD
=======
			mount_utils.c mount_utils.h \
>>>>>>> 51ee524a
			namespace.c namespace.h \
			network.c network.h \
			nl.c nl.h \
			parse.c parse.h \
			process_utils.c process_utils.h \
			ringbuf.c ringbuf.h \
			start.c start.h \
			state.c state.h \
			storage/btrfs.c storage/btrfs.h \
			storage/dir.c storage/dir.h \
			storage/loop.c storage/loop.h \
			storage/lvm.c storage/lvm.h \
			storage/nbd.c storage/nbd.h \
			storage/overlay.c storage/overlay.h \
			storage/rbd.c storage/rbd.h \
			storage/rsync.c storage/rsync.h \
			storage/storage.c storage/storage.h \
			storage/storage_utils.c storage/storage_utils.h \
			storage/zfs.c storage/zfs.h \
			string_utils.c string_utils.h \
			sync.c sync.h \
			terminal.c terminal.h \
			utils.c utils.h \
			uuid.c uuid.h \
			$(LSM_SOURCES)
if ENABLE_SECCOMP
lxc_snapshot_SOURCES += seccomp.c lxcseccomp.h
endif
<<<<<<< HEAD
=======

if !HAVE_STRCHRNUL
lxc_snapshot_SOURCES += ../include/strchrnul.c ../include/strchrnul.h
endif
>>>>>>> 51ee524a
endif

lxc_checkpoint_SOURCES = tools/lxc_checkpoint.c \
			 tools/arguments.c tools/arguments.h

if ENABLE_STATIC_BINARIES
lxc_checkpoint_SOURCES += $(liblxc_la_SOURCES)
lxc_checkpoint_LDFLAGS = -all-static -pthread
else
lxc_checkpoint_SOURCES += af_unix.c af_unix.h \
			  caps.c caps.h \
			  cgroups/cgfsng.c \
			  cgroups/cgroup.c cgroups/cgroup.h \
			  cgroups/cgroup2_devices.c cgroups/cgroup2_devices.h \
			  cgroups/cgroup_utils.c cgroups/cgroup_utils.h \
			  commands.c commands.h \
			  commands_utils.c commands_utils.h \
			  conf.c conf.h \
			  confile.c confile.h \
			  confile_utils.c confile_utils.h \
			  error.c error.h \
			  file_utils.c file_utils.h \
			  ../include/netns_ifaddrs.c ../include/netns_ifaddrs.h \
			  initutils.c initutils.h \
			  log.c log.h \
			  lxclock.c lxclock.h \
			  mainloop.c mainloop.h \
			  monitor.c monitor.h \
<<<<<<< HEAD
=======
			  mount_utils.c mount_utils.h \
>>>>>>> 51ee524a
			  namespace.c namespace.h \
			  network.c network.h \
			  nl.c nl.h \
			  parse.c parse.h \
			  process_utils.c process_utils.h \
			  ringbuf.c ringbuf.h \
			  start.c start.h \
			  state.c state.h \
			  storage/btrfs.c storage/btrfs.h \
			  storage/dir.c storage/dir.h \
			  storage/loop.c storage/loop.h \
			  storage/lvm.c storage/lvm.h \
			  storage/nbd.c storage/nbd.h \
			  storage/overlay.c storage/overlay.h \
			  storage/rbd.c storage/rbd.h \
			  storage/rsync.c storage/rsync.h \
			  storage/storage.c storage/storage.h \
			  storage/storage_utils.c storage/storage_utils.h \
			  storage/zfs.c storage/zfs.h \
			  string_utils.c string_utils.h \
			  sync.c sync.h \
			  terminal.c terminal.h \
			  utils.c utils.h \
			  uuid.c uuid.h \
			  $(LSM_SOURCES)
if ENABLE_SECCOMP
lxc_checkpoint_SOURCES += seccomp.c lxcseccomp.h
endif
<<<<<<< HEAD
=======

if !HAVE_STRCHRNUL
lxc_checkpoint_SOURCES += ../include/strchrnul.c ../include/strchrnul.h
endif

>>>>>>> 51ee524a
endif
endif

if ENABLE_COMMANDS
# Binaries shipping with liblxc
init_lxc_SOURCES = cmd/lxc_init.c \
		   af_unix.c af_unix.h \
		   caps.c caps.h \
		   error.c error.h \
		   file_utils.c file_utils.h \
		   initutils.c initutils.h \
		   log.c log.h \
		   macro.h \
		   memory_utils.h \
		   namespace.c namespace.h \
		   string_utils.c string_utils.h
init_lxc_LDFLAGS = -pthread

lxc_monitord_SOURCES = cmd/lxc_monitord.c

if ENABLE_STATIC_BINARIES
lxc_monitord_SOURCES += $(liblxc_la_SOURCES)
lxc_monitord_LDFLAGS = -all-static -pthread
else
lxc_monitord_SOURCES += af_unix.c af_unix.h \
			caps.c caps.h \
			cgroups/cgfsng.c \
			cgroups/cgroup.c cgroups/cgroup.h \
			cgroups/cgroup2_devices.c cgroups/cgroup2_devices.h \
			cgroups/cgroup_utils.c cgroups/cgroup_utils.h \
			commands.c commands.h \
			commands_utils.c commands_utils.h \
			conf.c conf.h \
			confile.c confile.h \
			confile_utils.c confile_utils.h \
			error.c error.h \
			file_utils.c file_utils.h \
			../include/netns_ifaddrs.c ../include/netns_ifaddrs.h \
			initutils.c initutils.h \
			log.c log.h \
			lxclock.c lxclock.h \
			mainloop.c mainloop.h \
			monitor.c monitor.h \
<<<<<<< HEAD
=======
			mount_utils.c mount_utils.h \
>>>>>>> 51ee524a
			namespace.c namespace.h \
			network.c network.h \
			nl.c nl.h \
			parse.c parse.h \
			process_utils.c process_utils.h \
			ringbuf.c ringbuf.h \
			start.c start.h \
			state.c state.h \
			storage/btrfs.c storage/btrfs.h \
			storage/dir.c storage/dir.h \
			storage/loop.c storage/loop.h \
			storage/lvm.c storage/lvm.h \
			storage/nbd.c storage/nbd.h \
			storage/overlay.c storage/overlay.h \
			storage/rbd.c storage/rbd.h \
			storage/rsync.c storage/rsync.h \
			storage/storage.c storage/storage.h \
			storage/storage_utils.c storage/storage_utils.h \
			storage/zfs.c storage/zfs.h \
			string_utils.c string_utils.h \
			sync.c sync.h \
			syscall_numbers.h \
			terminal.c terminal.h \
			utils.c utils.h \
			uuid.c uuid.h \
			$(LSM_SOURCES)
if ENABLE_SECCOMP
lxc_monitord_SOURCES += seccomp.c lxcseccomp.h
endif
<<<<<<< HEAD
=======

if !HAVE_STRCHRNUL
lxc_monitord_SOURCES += ../include/strchrnul.c ../include/strchrnul.h
endif
>>>>>>> 51ee524a
endif

lxc_user_nic_SOURCES = cmd/lxc_user_nic.c

if ENABLE_STATIC_BINARIES
lxc_user_nic_SOURCES += $(liblxc_la_SOURCES)
lxc_user_nic_LDFLAGS = -all-static -pthread
else
lxc_user_nic_SOURCES += af_unix.c af_unix.h \
			caps.c caps.h \
			cgroups/cgfsng.c \
			cgroups/cgroup.c cgroups/cgroup.h \
			cgroups/cgroup2_devices.c cgroups/cgroup2_devices.h \
			cgroups/cgroup_utils.c cgroups/cgroup_utils.h \
			commands.c commands.h \
			commands_utils.c commands_utils.h \
			conf.c conf.h \
			confile.c confile.h \
			confile_utils.c confile_utils.h \
			error.c error.h \
			file_utils.c file_utils.h \
			../include/netns_ifaddrs.c ../include/netns_ifaddrs.h \
			initutils.c initutils.h \
			log.c log.h \
			lxclock.c lxclock.h \
			mainloop.c mainloop.h \
			memory_utils.h \
			monitor.c monitor.h \
<<<<<<< HEAD
=======
			mount_utils.c mount_utils.h \
>>>>>>> 51ee524a
			namespace.c namespace.h \
			network.c network.h \
			nl.c nl.h \
			parse.c parse.h \
			process_utils.c process_utils.h \
			ringbuf.c ringbuf.h \
			start.c start.h \
			state.c state.h \
			storage/btrfs.c storage/btrfs.h \
			storage/dir.c storage/dir.h \
			storage/loop.c storage/loop.h \
			storage/lvm.c storage/lvm.h \
			storage/nbd.c storage/nbd.h \
			storage/overlay.c storage/overlay.h \
			storage/rbd.c storage/rbd.h \
			storage/rsync.c storage/rsync.h \
			storage/storage.c storage/storage.h \
			storage/storage_utils.c storage/storage_utils.h \
			storage/zfs.c storage/zfs.h \
			string_utils.c string_utils.h \
			sync.c sync.h \
			syscall_numbers.h \
			syscall_wrappers.h \
			terminal.c terminal.h \
			utils.c utils.h \
			uuid.c uuid.h \
			$(LSM_SOURCES)
if ENABLE_SECCOMP
lxc_user_nic_SOURCES += seccomp.c lxcseccomp.h
endif
<<<<<<< HEAD
=======

if !HAVE_STRCHRNUL
lxc_user_nic_SOURCES += ../include/strchrnul.c ../include/strchrnul.h
endif
>>>>>>> 51ee524a
endif

lxc_usernsexec_SOURCES = cmd/lxc_usernsexec.c

if ENABLE_STATIC_BINARIES
lxc_usernsexec_SOURCES += $(liblxc_la_SOURCES)
lxc_usernsexec_LDFLAGS = -all-static -pthread
else
lxc_usernsexec_SOURCES += af_unix.c af_unix.h \
			  caps.c caps.h \
			  cgroups/cgfsng.c \
			  cgroups/cgroup.c cgroups/cgroup.h \
			  cgroups/cgroup2_devices.c cgroups/cgroup2_devices.h \
			  cgroups/cgroup_utils.c cgroups/cgroup_utils.h \
			  commands.c commands.h \
			  commands_utils.c commands_utils.h \
			  conf.c conf.h \
			  confile.c confile.h \
			  confile_utils.c confile_utils.h \
			  error.c error.h \
			  file_utils.c file_utils.h \
			  ../include/netns_ifaddrs.c ../include/netns_ifaddrs.h \
			  initutils.c initutils.h \
			  list.h \
			  log.c log.h \
			  lxclock.c lxclock.h \
			  macro.h \
			  mainloop.c mainloop.h \
			  memory_utils.h \
			  monitor.c monitor.h \
<<<<<<< HEAD
=======
			  mount_utils.c mount_utils.h \
>>>>>>> 51ee524a
			  namespace.c namespace.h \
			  network.c network.h \
			  nl.c nl.h \
			  parse.c parse.h \
			  process_utils.c process_utils.h \
			  ringbuf.c ringbuf.h \
			  start.c start.h \
			  state.c state.h \
			  storage/btrfs.c storage/btrfs.h \
			  storage/dir.c storage/dir.h \
			  storage/loop.c storage/loop.h \
			  storage/lvm.c storage/lvm.h \
			  storage/nbd.c storage/nbd.h \
			  storage/overlay.c storage/overlay.h \
			  storage/rbd.c storage/rbd.h \
			  storage/rsync.c storage/rsync.h \
			  storage/storage.c storage/storage.h \
			  storage/storage_utils.c storage/storage_utils.h \
			  storage/zfs.c storage/zfs.h \
			  string_utils.c string_utils.h \
			  sync.c sync.h \
			  syscall_wrappers.h \
			  terminal.c terminal.h \
			  utils.c utils.h \
			  uuid.c uuid.h \
			  $(LSM_SOURCES)
if ENABLE_SECCOMP
lxc_usernsexec_SOURCES += seccomp.c lxcseccomp.h
endif

if !HAVE_STRCHRNUL
lxc_usernsexec_SOURCES += ../include/strchrnul.c ../include/strchrnul.h
endif
endif
endif
endif


if ENABLE_TOOLS
if !HAVE_GETSUBOPT
lxc_copy_SOURCES += tools/include/getsubopt.c tools/include/getsubopt.h
endif
endif

if ENABLE_COMMANDS
if HAVE_STATIC_LIBCAP
sbin_PROGRAMS += init.lxc.static

init_lxc_static_SOURCES = cmd/lxc_init.c \
			  af_unix.c af_unix.h \
			  caps.c caps.h \
			  error.c error.h \
			  file_utils.c file_utils.h \
			  initutils.c initutils.h \
			  log.c log.h \
			  macro.h \
			  memory_utils.h \
			  namespace.c namespace.h \
			  string_utils.c string_utils.h

if !HAVE_GETLINE
if HAVE_FGETLN
init_lxc_static_SOURCES += ../include/getline.c ../include/getline.h
endif
endif

if !HAVE_STRLCPY
init_lxc_static_SOURCES += ../include/strlcpy.c ../include/strlcpy.h
endif

if !HAVE_STRLCAT
init_lxc_static_SOURCES += ../include/strlcat.c ../include/strlcat.h
endif

init_lxc_static_LDFLAGS = -all-static -pthread
init_lxc_static_LDADD = @CAP_LIBS@
init_lxc_static_CFLAGS = $(AM_CFLAGS) -DNO_LXC_CONF
if ENABLE_SANITIZERS
init_lxc_static_CFLAGS += -fno-sanitize=address,undefined
endif
if ENABLE_FUZZERS
init_lxc_static_CFLAGS += -fno-sanitize=fuzzer-no-link
endif
endif
endif

if ENABLE_PAM
if HAVE_PAM
pam_LTLIBRARIES = pam_cgfs.la

pam_cgfs_la_SOURCES = pam/pam_cgfs.c \
		      file_utils.c file_utils.h \
		      macro.h \
		      memory_utils.h \
		      string_utils.c string_utils.h

if !HAVE_STRLCAT
pam_cgfs_la_SOURCES += ../include/strlcat.c ../include/strlcat.h
endif

if !HAVE_STRLCPY
pam_cgfs_la_SOURCES += ../include/strlcpy.c ../include/strlcpy.h
endif

pam_cgfs_la_CFLAGS = $(AM_CFLAGS) -DNO_LXC_CONF

pam_cgfs_la_LIBADD = $(AM_LIBS) \
		     $(PAM_LIBS) \
		     $(DLOG_LIBS) \
		     -L$(top_srcdir)

pam_cgfs_la_LDFLAGS = $(AM_LDFLAGS) \
		      -avoid-version \
		      -module \
		      -shared
endif
endif

install-exec-local: install-libLTLIBRARIES
	mkdir -p $(DESTDIR)$(datadir)/lxc
	install -c -m 644 lxc.functions $(DESTDIR)$(datadir)/lxc
	mv $(shell readlink -f $(DESTDIR)$(libdir)/liblxc.so) $(DESTDIR)$(libdir)/liblxc.so.@LXC_ABI@
	rm -f $(DESTDIR)$(libdir)/liblxc.so $(DESTDIR)$(libdir)/liblxc.so.1
	cd $(DESTDIR)$(libdir); \
	ln -sf liblxc.so.@LXC_ABI@ liblxc.so.$(firstword $(subst ., ,@LXC_ABI@)); \
	ln -sf liblxc.so.$(firstword $(subst ., ,@LXC_ABI@)) liblxc.so

if ENABLE_COMMANDS
install-exec-hook:
	chmod u+s $(DESTDIR)$(libexecdir)/lxc/lxc-user-nic
endif

uninstall-local:
	$(RM) $(DESTDIR)$(libdir)/liblxc.so*
	$(RM) $(DESTDIR)$(libdir)/liblxc.a
if ENABLE_PAM
if HAVE_PAM
	$(RM) $(DESTDIR)$(pamdir)/pam_cgfs.so*

install-data-hook: install-pamLTLIBRARIES
	$(RM) "$(DESTDIR)$(pamdir)/pam_cgfs.la"
	$(RM) "$(DESTDIR)$(pamdir)/pam_cgfs.a"
endif
endif<|MERGE_RESOLUTION|>--- conflicted
+++ resolved
@@ -391,131 +391,6 @@
 		      $(LSM_SOURCES)
 if ENABLE_SECCOMP
 lxc_attach_SOURCES += seccomp.c lxcseccomp.h
-<<<<<<< HEAD
-endif
-endif
-
-lxc_autostart_SOURCES = tools/lxc_autostart.c \
-			tools/arguments.c tools/arguments.h
-
-if ENABLE_STATIC_BINARIES
-lxc_autostart_SOURCES += $(liblxc_la_SOURCES)
-lxc_autostart_LDFLAGS = -all-static -pthread
-else
-lxc_autostart_SOURCES += af_unix.c af_unix.h \
-			 caps.c caps.h \
-			 cgroups/cgfsng.c \
-			 cgroups/cgroup.c cgroups/cgroup.h \
-			 cgroups/cgroup2_devices.c cgroups/cgroup2_devices.h \
-			 cgroups/cgroup_utils.c cgroups/cgroup_utils.h \
-			 commands.c commands.h \
-			 commands_utils.c commands_utils.h \
-			 conf.c conf.h \
-			 confile.c confile.h \
-			 confile_utils.c confile_utils.h \
-			 error.c error.h \
-			 file_utils.c file_utils.h \
-			 ../include/netns_ifaddrs.c ../include/netns_ifaddrs.h \
-			 initutils.c initutils.h \
-			 log.c log.h \
-			 lxclock.c lxclock.h \
-			 mainloop.c mainloop.h \
-			 monitor.c monitor.h \
-			 namespace.c namespace.h \
-			 network.c network.h \
-			 nl.c nl.h \
-			 parse.c parse.h \
-			 process_utils.c process_utils.h \
-			 ringbuf.c ringbuf.h \
-			 start.c start.h \
-			 state.c state.h \
-			 storage/btrfs.c storage/btrfs.h \
-			 storage/dir.c storage/dir.h \
-			 storage/loop.c storage/loop.h \
-			 storage/lvm.c storage/lvm.h \
-			 storage/nbd.c storage/nbd.h \
-			 storage/overlay.c storage/overlay.h \
-			 storage/rbd.c storage/rbd.h \
-			 storage/rsync.c storage/rsync.h \
-			 storage/storage.c storage/storage.h \
-			 storage/storage_utils.c storage/storage_utils.h \
-			 storage/zfs.c storage/zfs.h \
-			 string_utils.c string_utils.h \
-			 sync.c sync.h \
-			 terminal.c terminal.h \
-			 utils.c utils.h \
-			 uuid.c uuid.h \
-			 $(LSM_SOURCES)
-if ENABLE_SECCOMP
-lxc_autostart_SOURCES += seccomp.c lxcseccomp.h
-endif
-endif
-
-lxc_cgroup_SOURCES = tools/lxc_cgroup.c \
-		     tools/arguments.c tools/arguments.h
-
-if ENABLE_STATIC_BINARIES
-lxc_cgroup_SOURCES += $(liblxc_la_SOURCES)
-lxc_cgroup_LDFLAGS = -all-static -pthread
-else
-lxc_cgroup_SOURCES += af_unix.c af_unix.h \
-		      caps.c caps.h \
-		      cgroups/cgfsng.c \
-		      cgroups/cgroup.c cgroups/cgroup.h \
-		      cgroups/cgroup2_devices.c cgroups/cgroup2_devices.h \
-		      cgroups/cgroup_utils.c cgroups/cgroup_utils.h \
-		      commands.c commands.h \
-		      commands_utils.c commands_utils.h \
-		      conf.c conf.h \
-		      confile.c confile.h \
-		      confile_utils.c confile_utils.h \
-		      error.c error.h \
-		      file_utils.c file_utils.h \
-		      ../include/netns_ifaddrs.c ../include/netns_ifaddrs.h \
-		      initutils.c initutils.h \
-		      log.c log.h \
-		      lxclock.c lxclock.h \
-		      mainloop.c mainloop.h \
-		      monitor.c monitor.h \
-		      namespace.c namespace.h \
-		      network.c network.h \
-		      nl.c nl.h \
-		      parse.c parse.h \
-		      process_utils.c process_utils.h \
-		      ringbuf.c ringbuf.h \
-		      start.c start.h \
-		      state.c state.h \
-		      storage/btrfs.c storage/btrfs.h \
-		      storage/dir.c storage/dir.h \
-		      storage/loop.c storage/loop.h \
-		      storage/lvm.c storage/lvm.h \
-		      storage/nbd.c storage/nbd.h \
-		      storage/overlay.c storage/overlay.h \
-		      storage/rbd.c storage/rbd.h \
-		      storage/rsync.c storage/rsync.h \
-		      storage/storage.c storage/storage.h \
-		      storage/storage_utils.c storage/storage_utils.h \
-		      storage/zfs.c storage/zfs.h \
-		      string_utils.c string_utils.h \
-		      sync.c sync.h \
-		      terminal.c terminal.h \
-		      utils.c utils.h \
-		      uuid.c uuid.h \
-		      $(LSM_SOURCES)
-if ENABLE_SECCOMP
-lxc_cgroup_SOURCES += seccomp.c lxcseccomp.h
-endif
-endif
-
-lxc_config_SOURCES = tools/lxc_config.c \
-		     tools/arguments.c tools/arguments.h
-
-if ENABLE_STATIC_BINARIES
-lxc_config_SOURCES += $(liblxc_la_SOURCES)
-lxc_config_LDFLAGS = -all-static -pthread
-else
-lxc_config_SOURCES += af_unix.c af_unix.h \
-=======
 endif
 
 if !HAVE_STRCHRNUL
@@ -592,7 +467,6 @@
 lxc_cgroup_LDFLAGS = -all-static -pthread
 else
 lxc_cgroup_SOURCES += af_unix.c af_unix.h \
->>>>>>> 51ee524a
 		      caps.c caps.h \
 		      cgroups/cgfsng.c \
 		      cgroups/cgroup.c cgroups/cgroup.h \
@@ -638,132 +512,6 @@
 		      uuid.c uuid.h \
 		      $(LSM_SOURCES)
 if ENABLE_SECCOMP
-<<<<<<< HEAD
-lxc_config_SOURCES += seccomp.c lxcseccomp.h
-endif
-endif
-
-lxc_console_SOURCES = tools/lxc_console.c \
-		      tools/arguments.c tools/arguments.h
-
-if ENABLE_STATIC_BINARIES
-lxc_console_SOURCES += $(liblxc_la_SOURCES)
-lxc_console_LDFLAGS = -all-static -pthread
-else
-lxc_console_SOURCES += af_unix.c af_unix.h \
-		       caps.c caps.h \
-		       cgroups/cgfsng.c \
-		       cgroups/cgroup.c cgroups/cgroup.h \
-		       cgroups/cgroup2_devices.c cgroups/cgroup2_devices.h \
-		       cgroups/cgroup_utils.c cgroups/cgroup_utils.h \
-		       commands.c commands.h \
-		       commands_utils.c commands_utils.h \
-		       conf.c conf.h \
-		       confile.c confile.h \
-		       confile_utils.c confile_utils.h \
-		       error.c error.h \
-		       file_utils.c file_utils.h \
-		       ../include/netns_ifaddrs.c ../include/netns_ifaddrs.h \
-		       initutils.c initutils.h \
-		       log.c log.h \
-		       lxclock.c lxclock.h \
-		       mainloop.c mainloop.h \
-		       monitor.c monitor.h \
-		       namespace.c namespace.h \
-		       network.c network.h \
-		       nl.c nl.h \
-		       parse.c parse.h \
-		       process_utils.c process_utils.h \
-		       ringbuf.c ringbuf.h \
-		       start.c start.h \
-		       state.c state.h \
-		       storage/btrfs.c storage/btrfs.h \
-		       storage/dir.c storage/dir.h \
-		       storage/loop.c storage/loop.h \
-		       storage/lvm.c storage/lvm.h \
-		       storage/nbd.c storage/nbd.h \
-		       storage/overlay.c storage/overlay.h \
-		       storage/rbd.c storage/rbd.h \
-		       storage/rsync.c storage/rsync.h \
-		       storage/storage.c storage/storage.h \
-		       storage/storage_utils.c storage/storage_utils.h \
-		       storage/zfs.c storage/zfs.h \
-		       string_utils.c string_utils.h \
-		       sync.c sync.h \
-		       terminal.c terminal.h \
-		       utils.c utils.h \
-		       uuid.c uuid.h \
-		       $(LSM_SOURCES)
-if ENABLE_SECCOMP
-lxc_console_SOURCES += seccomp.c lxcseccomp.h
-endif
-endif
-
-lxc_destroy_SOURCES = tools/lxc_destroy.c \
-		      tools/arguments.c tools/arguments.h
-
-if ENABLE_STATIC_BINARIES
-lxc_destroy_SOURCES += $(liblxc_la_SOURCES)
-lxc_destroy_LDFLAGS = -all-static -pthread
-else
-lxc_destroy_SOURCES += af_unix.c af_unix.h \
-		       caps.c caps.h \
-		       cgroups/cgfsng.c \
-		       cgroups/cgroup.c cgroups/cgroup.h \
-		       cgroups/cgroup2_devices.c cgroups/cgroup2_devices.h \
-		       cgroups/cgroup_utils.c cgroups/cgroup_utils.h \
-		       commands.c commands.h \
-		       commands_utils.c commands_utils.h \
-		       conf.c conf.h \
-		       confile.c confile.h \
-		       confile_utils.c confile_utils.h \
-		       error.c error.h \
-		       file_utils.c file_utils.h \
-		       ../include/netns_ifaddrs.c ../include/netns_ifaddrs.h \
-		       initutils.c initutils.h \
-		       log.c log.h \
-		       lxclock.c lxclock.h \
-		       mainloop.c mainloop.h \
-		       monitor.c monitor.h \
-		       namespace.c namespace.h \
-		       network.c network.h \
-		       nl.c nl.h \
-		       parse.c parse.h \
-		       process_utils.c process_utils.h \
-		       ringbuf.c ringbuf.h \
-		       start.c start.h \
-		       state.c state.h \
-		       storage/btrfs.c storage/btrfs.h \
-		       storage/dir.c storage/dir.h \
-		       storage/loop.c storage/loop.h \
-		       storage/lvm.c storage/lvm.h \
-		       storage/nbd.c storage/nbd.h \
-		       storage/overlay.c storage/overlay.h \
-		       storage/rbd.c storage/rbd.h \
-		       storage/rsync.c storage/rsync.h \
-		       storage/storage.c storage/storage.h \
-		       storage/storage_utils.c storage/storage_utils.h \
-		       storage/zfs.c storage/zfs.h \
-		       string_utils.c string_utils.h \
-		       sync.c sync.h \
-		       terminal.c terminal.h \
-		       utils.c utils.h \
-		       uuid.c uuid.h \
-		       $(LSM_SOURCES)
-if ENABLE_SECCOMP
-lxc_destroy_SOURCES += seccomp.c lxcseccomp.h
-endif
-endif
-
-lxc_device_SOURCES = tools/lxc_device.c \
-		     tools/arguments.c tools/arguments.h
-
-if ENABLE_STATIC_BINARIES
-lxc_device_SOURCES += $(liblxc_la_SOURCES)
-lxc_device_LDFLAGS = -all-static -pthread
-else
-lxc_device_SOURCES += af_unix.c af_unix.h \
-=======
 lxc_cgroup_SOURCES += seccomp.c lxcseccomp.h
 endif
 
@@ -780,7 +528,6 @@
 lxc_config_LDFLAGS = -all-static -pthread
 else
 lxc_config_SOURCES += af_unix.c af_unix.h \
->>>>>>> 51ee524a
 		      caps.c caps.h \
 		      cgroups/cgfsng.c \
 		      cgroups/cgroup.c cgroups/cgroup.h \
@@ -826,19 +573,22 @@
 		      uuid.c uuid.h \
 		      $(LSM_SOURCES)
 if ENABLE_SECCOMP
-<<<<<<< HEAD
-lxc_device_SOURCES += seccomp.c lxcseccomp.h
-endif
-endif
-
-lxc_execute_SOURCES = tools/lxc_execute.c \
+lxc_config_SOURCES += seccomp.c lxcseccomp.h
+endif
+
+if !HAVE_STRCHRNUL
+lxc_config_SOURCES += ../include/strchrnul.c ../include/strchrnul.h
+endif
+endif
+
+lxc_console_SOURCES = tools/lxc_console.c \
 		      tools/arguments.c tools/arguments.h
 
 if ENABLE_STATIC_BINARIES
-lxc_execute_SOURCES += $(liblxc_la_SOURCES)
-lxc_execute_LDFLAGS = -all-static -pthread
-else
-lxc_execute_SOURCES += af_unix.c af_unix.h \
+lxc_console_SOURCES += $(liblxc_la_SOURCES)
+lxc_console_LDFLAGS = -all-static -pthread
+else
+lxc_console_SOURCES += af_unix.c af_unix.h \
 		       caps.c caps.h \
 		       cgroups/cgfsng.c \
 		       cgroups/cgroup.c cgroups/cgroup.h \
@@ -857,6 +607,7 @@
 		       lxclock.c lxclock.h \
 		       mainloop.c mainloop.h \
 		       monitor.c monitor.h \
+		       mount_utils.c mount_utils.h \
 		       namespace.c namespace.h \
 		       network.c network.h \
 		       nl.c nl.h \
@@ -883,539 +634,6 @@
 		       uuid.c uuid.h \
 		       $(LSM_SOURCES)
 if ENABLE_SECCOMP
-lxc_execute_SOURCES += seccomp.c lxcseccomp.h
-endif
-endif
-
-lxc_freeze_SOURCES = tools/lxc_freeze.c \
-		     tools/arguments.c tools/arguments.h
-
-if ENABLE_STATIC_BINARIES
-lxc_freeze_SOURCES += $(liblxc_la_SOURCES)
-lxc_freeze_LDFLAGS = -all-static -pthread
-else
-lxc_freeze_SOURCES += af_unix.c af_unix.h \
-		      caps.c caps.h \
-		      cgroups/cgfsng.c \
-		      cgroups/cgroup.c cgroups/cgroup.h \
-		      cgroups/cgroup2_devices.c cgroups/cgroup2_devices.h \
-		      cgroups/cgroup_utils.c cgroups/cgroup_utils.h \
-		      commands.c commands.h \
-		      commands_utils.c commands_utils.h \
-		      conf.c conf.h \
-		      confile.c confile.h \
-		      confile_utils.c confile_utils.h \
-		      error.c error.h \
-		      file_utils.c file_utils.h \
-		      ../include/netns_ifaddrs.c ../include/netns_ifaddrs.h \
-		      initutils.c initutils.h \
-		      log.c log.h \
-		      lxclock.c lxclock.h \
-		      mainloop.c mainloop.h \
-		      monitor.c monitor.h \
-		      namespace.c namespace.h \
-		      network.c network.h \
-		      nl.c nl.h \
-		      parse.c parse.h \
-		      process_utils.c process_utils.h \
-		      ringbuf.c ringbuf.h \
-		      start.c start.h \
-		      state.c state.h \
-		      storage/btrfs.c storage/btrfs.h \
-		      storage/dir.c storage/dir.h \
-		      storage/loop.c storage/loop.h \
-		      storage/lvm.c storage/lvm.h \
-		      storage/nbd.c storage/nbd.h \
-		      storage/overlay.c storage/overlay.h \
-		      storage/rbd.c storage/rbd.h \
-		      storage/rsync.c storage/rsync.h \
-		      storage/storage.c storage/storage.h \
-		      storage/storage_utils.c storage/storage_utils.h \
-		      storage/zfs.c storage/zfs.h \
-		      string_utils.c string_utils.h \
-		      sync.c sync.h \
-		      terminal.c terminal.h \
-		      utils.c utils.h \
-		      uuid.c uuid.h \
-		      $(LSM_SOURCES)
-if ENABLE_SECCOMP
-lxc_freeze_SOURCES += seccomp.c lxcseccomp.h
-endif
-endif
-
-lxc_info_SOURCES = tools/lxc_info.c \
-		   tools/arguments.c tools/arguments.h
-
-if ENABLE_STATIC_BINARIES
-lxc_info_SOURCES += $(liblxc_la_SOURCES)
-lxc_info_LDFLAGS = -all-static -pthread
-else
-lxc_info_SOURCES += af_unix.c af_unix.h \
-		    caps.c caps.h \
-		    cgroups/cgfsng.c \
-		    cgroups/cgroup.c cgroups/cgroup.h \
-		    cgroups/cgroup2_devices.c cgroups/cgroup2_devices.h \
-		    cgroups/cgroup_utils.c cgroups/cgroup_utils.h \
-		    commands.c commands.h \
-		    commands_utils.c commands_utils.h \
-		    conf.c conf.h \
-		    confile.c confile.h \
-		    confile_utils.c confile_utils.h \
-		    error.c error.h \
-		    file_utils.c file_utils.h \
-		    ../include/netns_ifaddrs.c ../include/netns_ifaddrs.h \
-		    initutils.c initutils.h \
-		    log.c log.h \
-		    lxclock.c lxclock.h \
-		    mainloop.c mainloop.h \
-		    monitor.c monitor.h \
-		    namespace.c namespace.h \
-		    network.c network.h \
-		    nl.c nl.h \
-		    parse.c parse.h \
-		    process_utils.c process_utils.h \
-		    ringbuf.c ringbuf.h \
-		    start.c start.h \
-		    state.c state.h \
-		    storage/btrfs.c storage/btrfs.h \
-		    storage/dir.c storage/dir.h \
-		    storage/loop.c storage/loop.h \
-		    storage/lvm.c storage/lvm.h \
-		    storage/nbd.c storage/nbd.h \
-		    storage/overlay.c storage/overlay.h \
-		    storage/rbd.c storage/rbd.h \
-		    storage/rsync.c storage/rsync.h \
-		    storage/storage.c storage/storage.h \
-		    storage/storage_utils.c storage/storage_utils.h \
-		    storage/zfs.c storage/zfs.h \
-		    string_utils.c string_utils.h \
-		    sync.c sync.h \
-		    terminal.c terminal.h \
-		    utils.c utils.h \
-		    uuid.c uuid.h \
-		    $(LSM_SOURCES)
-if ENABLE_SECCOMP
-lxc_info_SOURCES += seccomp.c lxcseccomp.h
-endif
-endif
-
-lxc_monitor_SOURCES = tools/lxc_monitor.c \
-		      tools/arguments.c tools/arguments.h
-
-if ENABLE_STATIC_BINARIES
-lxc_monitor_SOURCES += $(liblxc_la_SOURCES)
-lxc_monitor_LDFLAGS = -all-static -pthread
-else
-lxc_monitor_SOURCES += af_unix.c af_unix.h \
-=======
-lxc_config_SOURCES += seccomp.c lxcseccomp.h
-endif
-
-if !HAVE_STRCHRNUL
-lxc_config_SOURCES += ../include/strchrnul.c ../include/strchrnul.h
-endif
-endif
-
-lxc_console_SOURCES = tools/lxc_console.c \
-		      tools/arguments.c tools/arguments.h
-
-if ENABLE_STATIC_BINARIES
-lxc_console_SOURCES += $(liblxc_la_SOURCES)
-lxc_console_LDFLAGS = -all-static -pthread
-else
-lxc_console_SOURCES += af_unix.c af_unix.h \
->>>>>>> 51ee524a
-		       caps.c caps.h \
-		       cgroups/cgfsng.c \
-		       cgroups/cgroup.c cgroups/cgroup.h \
-		       cgroups/cgroup2_devices.c cgroups/cgroup2_devices.h \
-		       cgroups/cgroup_utils.c cgroups/cgroup_utils.h \
-		       commands.c commands.h \
-		       commands_utils.c commands_utils.h \
-		       conf.c conf.h \
-		       confile.c confile.h \
-		       confile_utils.c confile_utils.h \
-		       error.c error.h \
-		       file_utils.c file_utils.h \
-		       ../include/netns_ifaddrs.c ../include/netns_ifaddrs.h \
-		       initutils.c initutils.h \
-		       log.c log.h \
-		       lxclock.c lxclock.h \
-<<<<<<< HEAD
-		       macro.h \
-		       mainloop.c mainloop.h \
-		       monitor.c monitor.h \
-=======
-		       mainloop.c mainloop.h \
-		       monitor.c monitor.h \
-		       mount_utils.c mount_utils.h \
->>>>>>> 51ee524a
-		       namespace.c namespace.h \
-		       network.c network.h \
-		       nl.c nl.h \
-		       parse.c parse.h \
-		       process_utils.c process_utils.h \
-		       ringbuf.c ringbuf.h \
-		       start.c start.h \
-		       state.c state.h \
-		       storage/btrfs.c storage/btrfs.h \
-		       storage/dir.c storage/dir.h \
-		       storage/loop.c storage/loop.h \
-		       storage/lvm.c storage/lvm.h \
-		       storage/nbd.c storage/nbd.h \
-		       storage/overlay.c storage/overlay.h \
-		       storage/rbd.c storage/rbd.h \
-		       storage/rsync.c storage/rsync.h \
-		       storage/storage.c storage/storage.h \
-		       storage/storage_utils.c storage/storage_utils.h \
-		       storage/zfs.c storage/zfs.h \
-		       string_utils.c string_utils.h \
-		       sync.c sync.h \
-		       terminal.c terminal.h \
-		       utils.c utils.h \
-		       uuid.c uuid.h \
-		       $(LSM_SOURCES)
-if ENABLE_SECCOMP
-<<<<<<< HEAD
-lxc_monitor_SOURCES += seccomp.c lxcseccomp.h
-endif
-endif
-
-lxc_ls_SOURCES = tools/lxc_ls.c \
-		 tools/arguments.c tools/arguments.h
-
-if ENABLE_STATIC_BINARIES
-lxc_ls_SOURCES += $(liblxc_la_SOURCES)
-lxc_ls_LDFLAGS = -all-static -pthread
-else
-lxc_ls_SOURCES += af_unix.c af_unix.h \
-		  caps.c caps.h \
-		  cgroups/cgfsng.c \
-		  cgroups/cgroup.c cgroups/cgroup.h \
-		  cgroups/cgroup2_devices.c cgroups/cgroup2_devices.h \
-		  cgroups/cgroup_utils.c cgroups/cgroup_utils.h \
-		  commands.c commands.h \
-		  commands_utils.c commands_utils.h \
-		  conf.c conf.h \
-		  confile.c confile.h \
-		  confile_utils.c confile_utils.h \
-		  error.c error.h \
-		  file_utils.c file_utils.h \
-		  ../include/netns_ifaddrs.c ../include/netns_ifaddrs.h \
-		  initutils.c initutils.h \
-		  log.c log.h \
-		  lxclock.c lxclock.h \
-		  mainloop.c mainloop.h \
-		  memory_utils.h \
-		  monitor.c monitor.h \
-		  namespace.c namespace.h \
-		  network.c network.h \
-		  nl.c nl.h \
-		  parse.c parse.h \
-		  process_utils.c process_utils.h \
-		  ringbuf.c ringbuf.h \
-		  start.c start.h \
-		  state.c state.h \
-		  storage/btrfs.c storage/btrfs.h \
-		  storage/dir.c storage/dir.h \
-		  storage/loop.c storage/loop.h \
-		  storage/lvm.c storage/lvm.h \
-		  storage/nbd.c storage/nbd.h \
-		  storage/overlay.c storage/overlay.h \
-		  storage/rbd.c storage/rbd.h \
-		  storage/rsync.c storage/rsync.h \
-		  storage/storage.c storage/storage.h \
-		  storage/storage_utils.c storage/storage_utils.h \
-		  storage/zfs.c storage/zfs.h \
-		  string_utils.c string_utils.h \
-		  sync.c sync.h \
-		  terminal.c terminal.h \
-		  utils.c utils.h \
-		  uuid.c uuid.h \
-		  $(LSM_SOURCES)
-if ENABLE_SECCOMP
-lxc_ls_SOURCES += seccomp.c lxcseccomp.h
-endif
-endif
-
-lxc_copy_SOURCES = tools/lxc_copy.c \
-		   tools/arguments.c tools/arguments.h
-
-if ENABLE_STATIC_BINARIES
-lxc_copy_SOURCES += $(liblxc_la_SOURCES)
-lxc_copy_LDFLAGS = -all-static -pthread
-else
-lxc_copy_SOURCES += af_unix.c af_unix.h \
-		    caps.c caps.h \
-		    cgroups/cgfsng.c \
-		    cgroups/cgroup.c cgroups/cgroup.h \
-		    cgroups/cgroup2_devices.c cgroups/cgroup2_devices.h \
-		    cgroups/cgroup_utils.c cgroups/cgroup_utils.h \
-		    commands.c commands.h \
-		    commands_utils.c commands_utils.h \
-		    conf.c conf.h \
-		    confile.c confile.h \
-		    confile_utils.c confile_utils.h \
-		    error.c error.h \
-		    file_utils.c file_utils.h \
-		    ../include/netns_ifaddrs.c ../include/netns_ifaddrs.h \
-		    initutils.c initutils.h \
-		    log.c log.h \
-		    lxclock.c lxclock.h \
-		    mainloop.c mainloop.h \
-		    monitor.c monitor.h \
-		    namespace.c namespace.h \
-		    network.c network.h \
-		    nl.c nl.h \
-		    parse.c parse.h \
-		    process_utils.c process_utils.h \
-		    ringbuf.c ringbuf.h \
-		    start.c start.h \
-		    state.c state.h \
-		    storage/btrfs.c storage/btrfs.h \
-		    storage/dir.c storage/dir.h \
-		    storage/loop.c storage/loop.h \
-		    storage/lvm.c storage/lvm.h \
-		    storage/nbd.c storage/nbd.h \
-		    storage/overlay.c storage/overlay.h \
-		    storage/rbd.c storage/rbd.h \
-		    storage/rsync.c storage/rsync.h \
-		    storage/storage.c storage/storage.h \
-		    storage/storage_utils.c storage/storage_utils.h \
-		    storage/zfs.c storage/zfs.h \
-		    string_utils.c string_utils.h \
-		    sync.c sync.h \
-		    terminal.c terminal.h \
-		    utils.c utils.h \
-		    uuid.c uuid.h \
-		    $(LSM_SOURCES)
-if ENABLE_SECCOMP
-lxc_copy_SOURCES += seccomp.c lxcseccomp.h
-endif
-endif
-
-lxc_start_SOURCES = tools/lxc_start.c \
-		    tools/arguments.c tools/arguments.h
-
-if ENABLE_STATIC_BINARIES
-lxc_start_SOURCES += $(liblxc_la_SOURCES)
-lxc_start_LDFLAGS = -all-static -pthread
-else
-lxc_start_SOURCES += af_unix.c af_unix.h \
-		     caps.c caps.h \
-		     cgroups/cgfsng.c \
-		     cgroups/cgroup.c cgroups/cgroup.h \
-		     cgroups/cgroup2_devices.c cgroups/cgroup2_devices.h \
-		     cgroups/cgroup_utils.c cgroups/cgroup_utils.h \
-		     commands.c commands.h \
-		     commands_utils.c commands_utils.h \
-		     conf.c conf.h \
-		     confile.c confile.h \
-		     confile_utils.c confile_utils.h \
-		     error.c error.h \
-		     file_utils.c file_utils.h \
-		     ../include/netns_ifaddrs.c ../include/netns_ifaddrs.h \
-		     initutils.c initutils.h \
-		     log.c log.h \
-		     lxclock.c lxclock.h \
-		     mainloop.c mainloop.h \
-		     monitor.c monitor.h \
-		     namespace.c namespace.h \
-		     network.c network.h \
-		     nl.c nl.h \
-		     parse.c parse.h \
-		     process_utils.c process_utils.h \
-		     ringbuf.c ringbuf.h \
-		     start.c start.h \
-		     state.c state.h \
-		     storage/btrfs.c storage/btrfs.h \
-		     storage/dir.c storage/dir.h \
-		     storage/loop.c storage/loop.h \
-		     storage/lvm.c storage/lvm.h \
-		     storage/nbd.c storage/nbd.h \
-		     storage/overlay.c storage/overlay.h \
-		     storage/rbd.c storage/rbd.h \
-		     storage/rsync.c storage/rsync.h \
-		     storage/storage.c storage/storage.h \
-		     storage/storage_utils.c storage/storage_utils.h \
-		     storage/zfs.c storage/zfs.h \
-		     string_utils.c string_utils.h \
-		     sync.c sync.h \
-		     terminal.c terminal.h \
-		     utils.c utils.h \
-		     uuid.c uuid.h \
-		     $(LSM_SOURCES)
-if ENABLE_SECCOMP
-lxc_start_SOURCES += seccomp.c lxcseccomp.h
-endif
-endif
-
-lxc_stop_SOURCES = tools/lxc_stop.c \
-		   tools/arguments.c tools/arguments.h
-
-if ENABLE_STATIC_BINARIES
-lxc_stop_SOURCES += $(liblxc_la_SOURCES)
-lxc_stop_LDFLAGS = -all-static -pthread
-else
-lxc_stop_SOURCES += af_unix.c af_unix.h \
-		    caps.c caps.h \
-		    cgroups/cgfsng.c \
-		    cgroups/cgroup.c cgroups/cgroup.h \
-		    cgroups/cgroup2_devices.c cgroups/cgroup2_devices.h \
-		    cgroups/cgroup_utils.c cgroups/cgroup_utils.h \
-		    commands.c commands.h \
-		    commands_utils.c commands_utils.h \
-		    conf.c conf.h \
-		    confile.c confile.h \
-		    confile_utils.c confile_utils.h \
-		    error.c error.h \
-		    file_utils.c file_utils.h \
-		    ../include/netns_ifaddrs.c ../include/netns_ifaddrs.h \
-		    initutils.c initutils.h \
-		    log.c log.h \
-		    lxclock.c lxclock.h \
-		    mainloop.c mainloop.h \
-		    monitor.c monitor.h \
-		    namespace.c namespace.h \
-		    network.c network.h \
-		    nl.c nl.h \
-		    parse.c parse.h \
-		    process_utils.c process_utils.h \
-		    ringbuf.c ringbuf.h \
-		    start.c start.h \
-		    state.c state.h \
-		    storage/btrfs.c storage/btrfs.h \
-		    storage/dir.c storage/dir.h \
-		    storage/loop.c storage/loop.h \
-		    storage/lvm.c storage/lvm.h \
-		    storage/nbd.c storage/nbd.h \
-		    storage/overlay.c storage/overlay.h \
-		    storage/rbd.c storage/rbd.h \
-		    storage/rsync.c storage/rsync.h \
-		    storage/storage.c storage/storage.h \
-		    storage/storage_utils.c storage/storage_utils.h \
-		    storage/zfs.c storage/zfs.h \
-		    string_utils.c string_utils.h \
-		    sync.c sync.h \
-		    terminal.c terminal.h \
-		    utils.c utils.h \
-		    uuid.c uuid.h \
-		    $(LSM_SOURCES)
-if ENABLE_SECCOMP
-lxc_stop_SOURCES += seccomp.c lxcseccomp.h
-endif
-endif
-
-lxc_top_SOURCES = tools/lxc_top.c \
-		  tools/arguments.c tools/arguments.h
-
-if ENABLE_STATIC_BINARIES
-lxc_top_SOURCES += $(liblxc_la_SOURCES)
-lxc_top_LDFLAGS = -all-static -pthread
-else
-lxc_top_SOURCES += af_unix.c af_unix.h \
-		   caps.c caps.h \
-		   cgroups/cgfsng.c \
-		   cgroups/cgroup.c cgroups/cgroup.h \
-		   cgroups/cgroup2_devices.c cgroups/cgroup2_devices.h \
-		   cgroups/cgroup_utils.c cgroups/cgroup_utils.h \
-		   commands.c commands.h \
-		   commands_utils.c commands_utils.h \
-		   conf.c conf.h \
-		   confile.c confile.h \
-		   confile_utils.c confile_utils.h \
-		   error.c error.h \
-		   file_utils.c file_utils.h \
-		   ../include/netns_ifaddrs.c ../include/netns_ifaddrs.h \
-		   initutils.c initutils.h \
-		   log.c log.h \
-		   lxclock.c lxclock.h \
-		   mainloop.c mainloop.h \
-		   monitor.c monitor.h \
-		   namespace.c namespace.h \
-		   network.c network.h \
-		   nl.c nl.h \
-		   parse.c parse.h \
-		   process_utils.c process_utils.h \
-		   ringbuf.c ringbuf.h \
-		   start.c start.h \
-		   state.c state.h \
-		   storage/btrfs.c storage/btrfs.h \
-		   storage/dir.c storage/dir.h \
-		   storage/loop.c storage/loop.h \
-		   storage/lvm.c storage/lvm.h \
-		   storage/nbd.c storage/nbd.h \
-		   storage/overlay.c storage/overlay.h \
-		   storage/rbd.c storage/rbd.h \
-		   storage/rsync.c storage/rsync.h \
-		   storage/storage.c storage/storage.h \
-		   storage/storage_utils.c storage/storage_utils.h \
-		   storage/zfs.c storage/zfs.h \
-		   string_utils.c string_utils.h \
-		   sync.c sync.h \
-		   terminal.c terminal.h \
-		   utils.c utils.h \
-		   uuid.c uuid.h \
-		   $(LSM_SOURCES)
-if ENABLE_SECCOMP
-lxc_top_SOURCES += seccomp.c lxcseccomp.h
-endif
-endif
-
-lxc_unfreeze_SOURCES = tools/lxc_unfreeze.c \
-		       tools/arguments.c tools/arguments.h
-
-if ENABLE_STATIC_BINARIES
-lxc_unfreeze_SOURCES += $(liblxc_la_SOURCES)
-lxc_unfreeze_LDFLAGS = -all-static -pthread
-else
-lxc_unfreeze_SOURCES += af_unix.c af_unix.h \
-			caps.c caps.h \
-			cgroups/cgfsng.c \
-			cgroups/cgroup.c cgroups/cgroup.h \
-			cgroups/cgroup2_devices.c cgroups/cgroup2_devices.h \
-			cgroups/cgroup_utils.c cgroups/cgroup_utils.h \
-			commands.c commands.h \
-			commands_utils.c commands_utils.h \
-			conf.c conf.h \
-			confile.c confile.h \
-			confile_utils.c confile_utils.h \
-			error.c error.h \
-			file_utils.c file_utils.h \
-			../include/netns_ifaddrs.c ../include/netns_ifaddrs.h \
-			initutils.c initutils.h \
-			log.c log.h \
-			lxclock.c lxclock.h \
-			mainloop.c mainloop.h \
-			monitor.c monitor.h \
-			namespace.c namespace.h \
-			network.c network.h \
-			nl.c nl.h \
-			parse.c parse.h \
-			process_utils.c process_utils.h \
-			ringbuf.c ringbuf.h \
-			start.c start.h \
-			state.c state.h \
-			storage/btrfs.c storage/btrfs.h \
-			storage/dir.c storage/dir.h \
-			storage/loop.c storage/loop.h \
-			storage/lvm.c storage/lvm.h \
-			storage/nbd.c storage/nbd.h \
-			storage/overlay.c storage/overlay.h \
-			storage/rbd.c storage/rbd.h \
-			storage/rsync.c storage/rsync.h \
-			storage/storage.c storage/storage.h \
-			storage/storage_utils.c storage/storage_utils.h \
-			storage/zfs.c storage/zfs.h \
-			string_utils.c string_utils.h \
-			sync.c sync.h \
-			terminal.c terminal.h \
-			utils.c utils.h \
-			uuid.c uuid.h \
-			$(LSM_SOURCES)
-if ENABLE_SECCOMP
-lxc_unfreeze_SOURCES += seccomp.c lxcseccomp.h
-=======
 lxc_console_SOURCES += seccomp.c lxcseccomp.h
 endif
 
@@ -1727,20 +945,8 @@
 if !HAVE_STRCHRNUL
 lxc_info_SOURCES += ../include/strchrnul.c ../include/strchrnul.h
 endif
->>>>>>> 51ee524a
-endif
-endif
-
-lxc_unshare_SOURCES = tools/lxc_unshare.c \
-		      tools/arguments.c tools/arguments.h
-
-<<<<<<< HEAD
-if ENABLE_STATIC_BINARIES
-lxc_unshare_SOURCES += $(liblxc_la_SOURCES)
-lxc_unshare_LDFLAGS = -all-static -pthread
-else
-lxc_unshare_SOURCES += af_unix.c af_unix.h \
-=======
+endif
+
 lxc_monitor_SOURCES = tools/lxc_monitor.c \
 		      tools/arguments.c tools/arguments.h
 
@@ -1749,7 +955,6 @@
 lxc_monitor_LDFLAGS = -all-static -pthread
 else
 lxc_monitor_SOURCES += af_unix.c af_unix.h \
->>>>>>> 51ee524a
 		       caps.c caps.h \
 		       cgroups/cgfsng.c \
 		       cgroups/cgroup.c cgroups/cgroup.h \
@@ -1796,12 +1001,6 @@
 		       uuid.c uuid.h \
 		       $(LSM_SOURCES)
 if ENABLE_SECCOMP
-<<<<<<< HEAD
-lxc_unshare_SOURCES += seccomp.c lxcseccomp.h
-endif
-endif
-
-=======
 lxc_monitor_SOURCES += seccomp.c lxcseccomp.h
 endif
 
@@ -2240,7 +1439,6 @@
 endif
 endif
 
->>>>>>> 51ee524a
 lxc_wait_SOURCES = tools/lxc_wait.c \
 		   tools/arguments.c tools/arguments.h
 
@@ -2267,10 +1465,7 @@
 		    lxclock.c lxclock.h \
 		    mainloop.c mainloop.h \
 		    monitor.c monitor.h \
-<<<<<<< HEAD
-=======
 		    mount_utils.c mount_utils.h \
->>>>>>> 51ee524a
 		    namespace.c namespace.h \
 		    network.c network.h \
 		    nl.c nl.h \
@@ -2299,13 +1494,10 @@
 if ENABLE_SECCOMP
 lxc_wait_SOURCES += seccomp.c lxcseccomp.h
 endif
-<<<<<<< HEAD
-=======
 
 if !HAVE_STRCHRNUL
 lxc_wait_SOURCES += ../include/strchrnul.c ../include/strchrnul.h
 endif
->>>>>>> 51ee524a
 endif
 
 lxc_create_SOURCES = tools/lxc_create.c \
@@ -2334,10 +1526,7 @@
 		      lxclock.c lxclock.h \
 		      mainloop.c mainloop.h \
 		      monitor.c monitor.h \
-<<<<<<< HEAD
-=======
 		      mount_utils.c mount_utils.h \
->>>>>>> 51ee524a
 		      namespace.c namespace.h \
 		      network.c network.h \
 		      nl.c nl.h \
@@ -2366,13 +1555,10 @@
 if ENABLE_SECCOMP
 lxc_create_SOURCES += seccomp.c lxcseccomp.h
 endif
-<<<<<<< HEAD
-=======
 
 if !HAVE_STRCHRNUL
 lxc_create_SOURCES += ../include/strchrnul.c ../include/strchrnul.h
 endif
->>>>>>> 51ee524a
 endif
 
 lxc_snapshot_SOURCES = tools/lxc_snapshot.c \
@@ -2401,10 +1587,7 @@
 			lxclock.c lxclock.h \
 			mainloop.c mainloop.h \
 			monitor.c monitor.h \
-<<<<<<< HEAD
-=======
 			mount_utils.c mount_utils.h \
->>>>>>> 51ee524a
 			namespace.c namespace.h \
 			network.c network.h \
 			nl.c nl.h \
@@ -2433,13 +1616,10 @@
 if ENABLE_SECCOMP
 lxc_snapshot_SOURCES += seccomp.c lxcseccomp.h
 endif
-<<<<<<< HEAD
-=======
 
 if !HAVE_STRCHRNUL
 lxc_snapshot_SOURCES += ../include/strchrnul.c ../include/strchrnul.h
 endif
->>>>>>> 51ee524a
 endif
 
 lxc_checkpoint_SOURCES = tools/lxc_checkpoint.c \
@@ -2468,10 +1648,7 @@
 			  lxclock.c lxclock.h \
 			  mainloop.c mainloop.h \
 			  monitor.c monitor.h \
-<<<<<<< HEAD
-=======
 			  mount_utils.c mount_utils.h \
->>>>>>> 51ee524a
 			  namespace.c namespace.h \
 			  network.c network.h \
 			  nl.c nl.h \
@@ -2500,14 +1677,11 @@
 if ENABLE_SECCOMP
 lxc_checkpoint_SOURCES += seccomp.c lxcseccomp.h
 endif
-<<<<<<< HEAD
-=======
 
 if !HAVE_STRCHRNUL
 lxc_checkpoint_SOURCES += ../include/strchrnul.c ../include/strchrnul.h
 endif
 
->>>>>>> 51ee524a
 endif
 endif
 
@@ -2551,10 +1725,7 @@
 			lxclock.c lxclock.h \
 			mainloop.c mainloop.h \
 			monitor.c monitor.h \
-<<<<<<< HEAD
-=======
 			mount_utils.c mount_utils.h \
->>>>>>> 51ee524a
 			namespace.c namespace.h \
 			network.c network.h \
 			nl.c nl.h \
@@ -2584,13 +1755,10 @@
 if ENABLE_SECCOMP
 lxc_monitord_SOURCES += seccomp.c lxcseccomp.h
 endif
-<<<<<<< HEAD
-=======
 
 if !HAVE_STRCHRNUL
 lxc_monitord_SOURCES += ../include/strchrnul.c ../include/strchrnul.h
 endif
->>>>>>> 51ee524a
 endif
 
 lxc_user_nic_SOURCES = cmd/lxc_user_nic.c
@@ -2619,10 +1787,7 @@
 			mainloop.c mainloop.h \
 			memory_utils.h \
 			monitor.c monitor.h \
-<<<<<<< HEAD
-=======
 			mount_utils.c mount_utils.h \
->>>>>>> 51ee524a
 			namespace.c namespace.h \
 			network.c network.h \
 			nl.c nl.h \
@@ -2653,13 +1818,10 @@
 if ENABLE_SECCOMP
 lxc_user_nic_SOURCES += seccomp.c lxcseccomp.h
 endif
-<<<<<<< HEAD
-=======
 
 if !HAVE_STRCHRNUL
 lxc_user_nic_SOURCES += ../include/strchrnul.c ../include/strchrnul.h
 endif
->>>>>>> 51ee524a
 endif
 
 lxc_usernsexec_SOURCES = cmd/lxc_usernsexec.c
@@ -2690,10 +1852,7 @@
 			  mainloop.c mainloop.h \
 			  memory_utils.h \
 			  monitor.c monitor.h \
-<<<<<<< HEAD
-=======
 			  mount_utils.c mount_utils.h \
->>>>>>> 51ee524a
 			  namespace.c namespace.h \
 			  network.c network.h \
 			  nl.c nl.h \
@@ -2729,7 +1888,6 @@
 endif
 endif
 endif
-endif
 
 
 if ENABLE_TOOLS
