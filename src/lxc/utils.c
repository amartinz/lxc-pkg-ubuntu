--- conflicted
+++ resolved
@@ -1162,79 +1162,112 @@
 }
 
 /*
- * ws points into an array of \0-separate path elements.
- * ws should be pointing to one of the path elements or
- * the next \0.  It will return the first character of the
- * next path element.
+ * @path:    a pathname where / replaced with '\0'.
+ * @offsetp: pointer to int showing which path segment was last seen.
+ *           Updated on return to reflect the next segment.
+ * @fulllen: full original path length.
+ * Returns a pointer to the next path segment, or NULL if done.
  */
-static char *next_word(char *ws) {
-	while (*ws && *ws != ' ') ws++;
-	while (*ws && *ws == ' ') ws++;
-	return ws;
+static char *get_nextpath(char *path, int *offsetp, int fulllen)
+{
+	int offset = *offsetp;
+
+	if (offset >= fulllen)
+		return NULL;
+
+	while (path[offset] != '\0' && offset < fulllen)
+		offset++;
+	while (path[offset] == '\0' && offset < fulllen)
+		offset++;
+
+	*offsetp = offset;
+	return (offset < fulllen) ? &path[offset] : NULL;
 }
 
 /*
- * copy src to dest, collapsing multiple '/' into one and
- * collapsing '/./' to '/'
+ * Check that @subdir is a subdir of @dir.  @len is the length of
+ * @dir (to avoid having to recalculate it).
  */
-static void copy_cleanedup(char *dest, const char *src)
-{
-	char *orig = dest;
-	while (*src) {
-		if (*src == '/' && *(src+1) == '/') {
-			src++;
-			continue;
-		}
-		if (*src == '/' && *(src+1) == '.' &&
-			(*(src+2) == '/' || *(src+2) == '\0')) {
-			src += 2;
-			continue;
-		}
-		*(dest++) = *(src++);
-	}
-	*dest = '\0';
-	/* remove trailing / */
-	dest--;
-	while (dest > orig && *dest == '/')
-		*(dest--) = '\0';
-}
-
-static size_t count_mountinfo_lines(void)
-{
-	FILE *f = fopen("/proc/self/mountinfo", "r");
-	char *line = NULL;
-	size_t len = 0, i = 0;
-	if (!f)
-		return 0;
-
-	while (getline(&line, &len, f) != -1)
-		i++;
-	fclose(f);
-
-	free(line);
-	return i;
+static bool is_subdir(const char *subdir, const char *dir, size_t len)
+{
+	size_t subdirlen = strlen(subdir);
+
+	if (subdirlen < len)
+		return false;
+	if (strncmp(subdir, dir, len) != 0)
+		return false;
+	if (dir[len-1] == '/')
+		return true;
+	if (subdir[len] == '/' || subdirlen == len)
+		return true;
+	return false;
 }
 
 /*
- * This is only used during container startup.  So we know we won't race
- * with anyone else mounting.  Check the last line in /proc/self/mountinfo
- * to make sure the target is under the container root.
+ * Check if the open fd is a symlink.  Return -ELOOP if it is.  Return
+ * -ENOENT if we couldn't fstat.  Return 0 if the fd is ok.
  */
-static bool ensure_not_symlink(const char *target, const char *croot, size_t prevlines)
-{
-<<<<<<< HEAD
-	FILE *f = fopen("/proc/self/mountinfo", "r");
-	char *line = NULL, *ws = NULL, *we = NULL, *tgtcopy;
-	size_t len = 0, i = 0;
-	bool ret = false;
-
-	if (!croot || croot[0] == '\0')
-		return true;
-
-	if (!f) {
-		ERROR("Cannot open /proc/self/mountinfo");
-		return false;
-=======
+static int check_symlink(int fd)
+{
+	struct stat sb;
+	int ret = fstat(fd, &sb);
+	if (ret < 0)
+		return -ENOENT;
+	if (S_ISLNK(sb.st_mode))
+		return -ELOOP;
+	return 0;
+}
+
+/*
+ * Open a file or directory, provided that it contains no symlinks.
+ *
+ * CAVEAT: This function must not be used for other purposes than container
+ * setup before executing the container's init
+ */
+static int open_if_safe(int dirfd, const char *nextpath)
+{
+	int newfd = openat(dirfd, nextpath, O_RDONLY | O_NOFOLLOW);
+	if (newfd >= 0) // was not a symlink, all good
+		return newfd;
+
+	if (errno == ELOOP)
+		return newfd;
+
+	if (errno == EPERM || errno == EACCES) {
+		/* we're not root (cause we got EPERM) so
+		   try opening with O_PATH */
+		newfd = openat(dirfd, nextpath, O_PATH | O_NOFOLLOW);
+		if (newfd >= 0) {
+			/* O_PATH will return an fd for symlinks.  We know
+			 * nextpath wasn't a symlink at last openat, so if fd
+			 * is now a link, then something * fishy is going on
+			 */
+			int ret = check_symlink(newfd);
+			if (ret < 0) {
+				close(newfd);
+				newfd = ret;
+			}
+		}
+	}
+
+	return newfd;
+}
+
+/*
+ * Open a path intending for mounting, ensuring that the final path
+ * is inside the container's rootfs.
+ *
+ * CAVEAT: This function must not be used for other purposes than container
+ * setup before executing the container's init
+ *
+ * @target: path to be opened
+ * @prefix_skip: a part of @target in which to ignore symbolic links.  This
+ * would be the container's rootfs.
+ *
+ * Return an open fd for the path, or <0 on error.
+ */
+static int open_without_symlink(const char *target, const char *prefix_skip)
+{
 	int curlen = 0, dirfd, fulllen, i;
 	char *dup = NULL;
 
@@ -1258,43 +1291,21 @@
 	} else {
 		prefix_skip = "/";
 		curlen = 0;
->>>>>>> 4ebaab00
-	}
-
-	while (getline(&line, &len, f) != -1 && i < prevlines) {
-		i++;
-	}
-	fclose(f);
-
-	if (!line)
-		return false;
-	ws = line;
-	for (i = 0; i < 4; i++)
-		ws = next_word(ws);
-	if (!*ws)
+	}
+
+	/* Make a copy of target which we can hack up, and tokenize it */
+	if ((dup = strdup(target)) == NULL) {
+		SYSERROR("Out of memory checking for symbolic link");
+		return -ENOMEM;
+	}
+	for (i = 0; i < fulllen; i++) {
+		if (dup[i] == '/')
+			dup[i] = '\0';
+	}
+
+	dirfd = open(prefix_skip, O_RDONLY);
+	if (dirfd < 0)
 		goto out;
-	we = ws;
-	while (*we && *we != ' ')
-		we++;
-	if (!*we)
-		goto out;
-	*we = '\0';
-
-	tgtcopy = alloca(strlen(target) + 1);
-	copy_cleanedup(tgtcopy, target);
-	/* now make sure that ws starts with croot and ends with rest of target */
-	if (croot && strncmp(ws, croot, strlen(croot)) != 0) {
-		ERROR("Mount onto %s resulted in %s, does not match root %s\n",
-			target, ws, croot);
-		goto out;
-	}
-
-	size_t start = croot ? strlen(croot) : 0;
-	if (strcmp(ws + start, tgtcopy + start) != 0) {
-		ERROR("Mount onto %s resulted in %s, not %s\n", target, ws, tgtcopy);
-		goto out;
-<<<<<<< HEAD
-=======
 	while (1) {
 		int newfd, saved_errno;
 		char *nextpath;
@@ -1311,27 +1322,24 @@
 				SYSERROR("%s in %s was a symbolic link!", nextpath, target);
 			goto out;
 		}
->>>>>>> 4ebaab00
-	}
-
-	ret = true;
+	}
 
 out:
-	free(line);
-	return ret;
-}
+	free(dup);
+	return dirfd;
+}
+
 /*
  * Safely mount a path into a container, ensuring that the mount target
  * is under the container's @rootfs.  (If @rootfs is NULL, then the container
  * uses the host's /)
+ *
+ * CAVEAT: This function must not be used for other purposes than container
+ * setup before executing the container's init
  */
 int safe_mount(const char *src, const char *dest, const char *fstype,
 		unsigned long flags, const void *data, const char *rootfs)
 {
-<<<<<<< HEAD
-	int ret;
-	size_t nlines = count_mountinfo_lines();
-=======
 	int srcfd = -1, destfd, ret, saved_errno;
 	char srcbuf[50], destbuf[50]; // only needs enough for /proc/self/fd/<fd>
 	const char *mntsrc = src;
@@ -1372,18 +1380,17 @@
 		ERROR("Out of memory");
 		return -EINVAL;
 	}
->>>>>>> 4ebaab00
-
-	ret = mount(src, dest, fstype, flags, data);
+
+	ret = mount(mntsrc, destbuf, fstype, flags, data);
+	saved_errno = errno;
+	if (srcfd != -1)
+		close(srcfd);
+	close(destfd);
 	if (ret < 0) {
-		SYSERROR("Mount of '%s' onto '%s' failed", src, dest);
+		errno = saved_errno;
+		SYSERROR("Failed to mount %s onto %s", src, dest);
 		return ret;
 	}
 
-	if (!ensure_not_symlink(dest, rootfs, nlines)) {
-		ERROR("Mount of '%s' onto '%s' was onto a symlink!", src, dest);
-		umount(dest);
-		return -1;
-	}
 	return 0;
 }