--- conflicted
+++ resolved
@@ -1098,13 +1098,8 @@
 	target_fd = openat2(beneath_fd, dst, &how, sizeof(how));
 	if (target_fd < 0)
 		return log_error_errno(-errno, errno, "Failed to open %d(%s)", beneath_fd, dst);
-<<<<<<< HEAD
-	ret = snprintf(tgt_buf, sizeof(tgt_buf), "/proc/self/fd/%d", target_fd);
-	if (ret < 0 || ret >= sizeof(tgt_buf))
-=======
 	ret = strnprintf(tgt_buf, sizeof(tgt_buf), "/proc/self/fd/%d", target_fd);
 	if (ret < 0)
->>>>>>> 51ee524a
 		return -EIO;
 
 	if (!is_empty_string(src_buf))
@@ -1207,132 +1202,6 @@
 	return 0;
 }
 
-<<<<<<< HEAD
-int mount_at(int dfd,
-	     const char *src_under_dfd,
-	     const char *dst_under_dfd,
-	     __u64 o_flags,
-	     __u64 resolve_flags,
-	     const char *fstype,
-	     unsigned int mnt_flags,
-	     const void *data)
-{
-	__do_close int source_fd = -EBADF, target_fd = -EBADF;
-	struct lxc_open_how how = {
-		.flags		= o_flags,
-		.resolve	= resolve_flags,
-	};
-	int ret;
-	char src_buf[LXC_PROC_PID_FD_LEN], dst_buf[LXC_PROC_PID_FD_LEN];
-
-	if (dfd < 0)
-		return ret_errno(EINVAL);
-
-	if (!is_empty_string(src_buf) && *src_buf == '/')
-		return log_error_errno(-EINVAL, EINVAL, "Absolute path specified");
-
-	if (is_empty_string(dst_under_dfd))
-		return log_error_errno(-EINVAL, EINVAL, "No target path specified");
-
-	if (!is_empty_string(src_under_dfd)) {
-		source_fd = openat2(dfd, src_under_dfd, &how, sizeof(how));
-		if (source_fd < 0)
-			return -errno;
-
-		ret = snprintf(src_buf, sizeof(src_buf), "/proc/self/fd/%d", source_fd);
-		if (ret < 0 || ret >= sizeof(src_buf))
-			return -EIO;
-	}
-
-	target_fd = openat2(dfd, dst_under_dfd, &how, sizeof(how));
-	if (target_fd < 0)
-		return log_error_errno(-errno, errno, "Failed to open %d(%s)", dfd, dst_under_dfd);
-
-	ret = snprintf(dst_buf, sizeof(dst_buf), "/proc/self/fd/%d", target_fd);
-	if (ret < 0 || ret >= sizeof(dst_buf))
-		return -EIO;
-
-	if (!is_empty_string(src_buf))
-		ret = mount(src_buf, dst_buf, fstype, mnt_flags, data);
-	else
-		ret = mount(NULL, dst_buf, fstype, mnt_flags, data);
-
-	return ret;
-}
-
-/*
- * Mount a proc under @rootfs if proc self points to a pid other than
- * my own.  This is needed to have a known-good proc mount for setting
- * up LSMs both at container startup and attach.
- *
- * @rootfs : the rootfs where proc should be mounted
- *
- * Returns < 0 on failure, 0 if the correct proc was already mounted
- * and 1 if a new proc was mounted.
- *
- * NOTE: not to be called from inside the container namespace!
- */
-int lxc_mount_proc_if_needed(const char *rootfs)
-{
-	char path[PATH_MAX] = {0};
-	int link_to_pid, linklen, mypid, ret;
-	char link[INTTYPE_TO_STRLEN(pid_t)] = {0};
-
-	ret = snprintf(path, PATH_MAX, "%s/proc/self", rootfs);
-	if (ret < 0 || ret >= PATH_MAX) {
-		SYSERROR("The name of proc path is too long");
-		return -1;
-	}
-
-	linklen = readlink(path, link, sizeof(link));
-
-	ret = snprintf(path, PATH_MAX, "%s/proc", rootfs);
-	if (ret < 0 || ret >= PATH_MAX) {
-		SYSERROR("The name of proc path is too long");
-		return -1;
-	}
-
-	/* /proc not mounted */
-	if (linklen < 0) {
-		if (mkdir(path, 0755) && errno != EEXIST)
-			return -1;
-
-		goto domount;
-	} else if (linklen >= sizeof(link)) {
-		link[linklen - 1] = '\0';
-		ERROR("Readlink returned truncated content: \"%s\"", link);
-		return -1;
-	}
-
-	mypid = lxc_raw_getpid();
-	INFO("I am %d, /proc/self points to \"%s\"", mypid, link);
-
-	if (lxc_safe_int(link, &link_to_pid) < 0)
-		return -1;
-
-	/* correct procfs is already mounted */
-	if (link_to_pid == mypid)
-		return 0;
-
-	ret = umount2(path, MNT_DETACH);
-	if (ret < 0)
-		SYSWARN("Failed to umount \"%s\" with MNT_DETACH", path);
-
-domount:
-	/* rootfs is NULL */
-	if (!strcmp(rootfs, ""))
-		ret = mount("proc", path, "proc", 0, NULL);
-	else
-		ret = safe_mount("proc", path, "proc", 0, NULL, rootfs);
-	if (ret < 0)
-		return -1;
-
-	INFO("Mounted /proc in container for security transition");
-	return 1;
-}
-
-=======
->>>>>>> 51ee524a
 int open_devnull(void)
 {
 	int fd = open("/dev/null", O_RDWR);
