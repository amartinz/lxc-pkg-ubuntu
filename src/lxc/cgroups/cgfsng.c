/*
 * lxc: linux Container library
 *
 * Copyright © 2016 Canonical Ltd.
 *
 * Authors:
 * Serge Hallyn <serge.hallyn@ubuntu.com>
 *
 * This library is free software; you can redistribute it and/or
 * modify it under the terms of the GNU Lesser General Public
 * License as published by the Free Software Foundation; either
 * version 2.1 of the License, or (at your option) any later version.
 *
 * This library is distributed in the hope that it will be useful,
 * but WITHOUT ANY WARRANTY; without even the implied warranty of
 * MERCHANTABILITY or FITNESS FOR A PARTICULAR PURPOSE.  See the GNU
 * Lesser General Public License for more details.
 *
 * You should have received a copy of the GNU Lesser General Public
 * License along with this library; if not, write to the Free Software
 * Foundation, Inc., 51 Franklin Street, Fifth Floor, Boston, MA 02110-1301 USA
 */

/*
 * cgfs-ng.c: this is a new, simplified implementation of a filesystem
 * cgroup backend.  The original cgfs.c was designed to be as flexible
 * as possible.  It would try to find cgroup filesystems no matter where
 * or how you had them mounted, and deduce the most usable mount for
 * each controller.  It also was not designed for unprivileged use, as
 * that was reserved for cgmanager.
 *
 * This new implementation assumes that cgroup filesystems are mounted
 * under /sys/fs/cgroup/clist where clist is either the controller, or
 * a comman-separated list of controllers.
 */

#include "config.h"

#include <ctype.h>
#include <dirent.h>
#include <errno.h>
#include <grp.h>
#include <stdint.h>
#include <stdio.h>
#include <stdlib.h>
#include <string.h>
#include <unistd.h>
#include <sys/types.h>

#include <linux/types.h>
#include <linux/kdev_t.h>

#include "cgroup.h"
#include "cgroup_utils.h"
#include "commands.h"
#include "conf.h"
#include "log.h"
#include "storage/storage.h"
#include "utils.h"

lxc_log_define(lxc_cgfsng, lxc);

static struct cgroup_ops cgfsng_ops;

/*
 * A descriptor for a mounted hierarchy
 * @controllers: either NULL, or a null-terminated list of all
 *   the co-mounted controllers
 * @mountpoint: the mountpoint we will use.  It will be either
 *   /sys/fs/cgroup/controller or /sys/fs/cgroup/controllerlist
 * @base_cgroup: the cgroup under which the container cgroup path
     is created.  This will be either the caller's cgroup (if not
     root), or init's cgroup (if root).
 */
struct hierarchy {
	char **controllers;
	char *mountpoint;
	char *base_cgroup;
	char *fullcgpath;
	bool is_cgroup_v2;
};

/*
 * The cgroup data which is attached to the lxc_handler.
 * @cgroup_pattern   : A copy of the lxc.cgroup.pattern
 * @container_cgroup : If not null, the cgroup which was created for the
 *                     container. For each hierarchy, it is created under the
 *                     @hierarchy->base_cgroup directory. Relative to the
 *                     base_cgroup it is the same for all hierarchies.
 * @name             : The name of the container.
 * @cgroup_meta      : A copy of the container's cgroup information. This
 *                     overrides @cgroup_pattern.
 */
struct cgfsng_handler_data {
	char *cgroup_pattern;
	char *container_cgroup; /* cgroup we created for the container */
	char *name; /* container name */
	/* per-container cgroup information */
	struct lxc_cgroup cgroup_meta;
};

/*
 * @hierarchies - a NULL-terminated array of struct hierarchy, one per
 *   hierarchy.  No duplicates.  First sufficient, writeable mounted
 *   hierarchy wins
 */
struct hierarchy **hierarchies;

/*
 * @cgroup_use - a copy of the lxc.cgroup.use
 */
char *cgroup_use;

/*
 * @lxc_cgfsng_debug - whether to print debug info to stdout for the cgfsng
 * driver
 */
static bool lxc_cgfsng_debug;

static void free_string_list(char **clist)
{
	if (clist) {
		int i;

		for (i = 0; clist[i]; i++)
			free(clist[i]);
		free(clist);
	}
}

/* Allocate a pointer, do not fail */
static void *must_alloc(size_t sz)
{
	return must_realloc(NULL, sz);
}

/*
 * This is a special case - return a copy of @entry
 * prepending 'name='.  I.e. turn systemd into name=systemd.
 * Do not fail.
 */
static char *must_prefix_named(char *entry)
{
	char *ret;
	size_t len = strlen(entry);

	ret = must_alloc(len + 6);
	snprintf(ret, len + 6, "name=%s", entry);
	return ret;
}

/*
 * Given a pointer to a null-terminated array of pointers, realloc to
 * add one entry, and point the new entry to NULL.  Do not fail.  Return
 * the index to the second-to-last entry - that is, the one which is
 * now available for use (keeping the list null-terminated).
 */
static int append_null_to_list(void ***list)
{
	int newentry = 0;

	if (*list)
		for (; (*list)[newentry]; newentry++);

	*list = must_realloc(*list, (newentry + 2) * sizeof(void **));
	(*list)[newentry + 1] = NULL;
	return newentry;
}

/*
 * Given a null-terminated array of strings, check whether @entry
 * is one of the strings
 */
static bool string_in_list(char **list, const char *entry)
{
	int i;

	if (!list)
		return false;
	for (i = 0; list[i]; i++)
		if (strcmp(list[i], entry) == 0)
			return true;

	return false;
}

/*
 * append an entry to the clist.  Do not fail.
 * *clist must be NULL the first time we are called.
 *
 * We also handle named subsystems here.  Any controller which is not a
 * kernel subsystem, we prefix 'name='.  Any which is both a kernel and
 * named subsystem, we refuse to use because we're not sure which we
 * have here.  (TODO - we could work around this in some cases by just
 * remounting to be unambiguous, or by comparing mountpoint contents
 * with current cgroup)
 *
 * The last entry will always be NULL.
 */
static void must_append_controller(char **klist, char **nlist, char ***clist, char *entry)
{
	int newentry;
	char *copy;

	if (string_in_list(klist, entry) && string_in_list(nlist, entry)) {
		ERROR("Refusing to use ambiguous controller '%s'", entry);
		ERROR("It is both a named and kernel subsystem");
		return;
	}

	newentry = append_null_to_list((void ***)clist);

	if (strncmp(entry, "name=", 5) == 0)
		copy = must_copy_string(entry);
	else if (string_in_list(klist, entry))
		copy = must_copy_string(entry);
	else
		copy = must_prefix_named(entry);

	(*clist)[newentry] = copy;
}

static void free_handler_data(struct cgfsng_handler_data *d)
{
	free(d->cgroup_pattern);
	free(d->container_cgroup);
	free(d->name);
	if (d->cgroup_meta.dir)
		free(d->cgroup_meta.dir);
	if (d->cgroup_meta.controllers)
		free(d->cgroup_meta.controllers);
	free(d);
}

/*
 * Given a handler's cgroup data, return the struct hierarchy for the
 * controller @c, or NULL if there is none.
 */
struct hierarchy *get_hierarchy(const char *c)
{
	int i;

	if (!hierarchies)
		return NULL;
	for (i = 0; hierarchies[i]; i++) {
		if (string_in_list(hierarchies[i]->controllers, c))
			return hierarchies[i];
	}
	return NULL;
}

<<<<<<< HEAD
char *must_make_path(const char *first, ...) __attribute__((sentinel));

=======
>>>>>>> 140dddef
#define BATCH_SIZE 50
static void batch_realloc(char **mem, size_t oldlen, size_t newlen)
{
	int newbatches = (newlen / BATCH_SIZE) + 1;
	int oldbatches = (oldlen / BATCH_SIZE) + 1;

	if (!*mem || newbatches > oldbatches) {
		*mem = must_realloc(*mem, newbatches * BATCH_SIZE);
	}
}

static void append_line(char **dest, size_t oldlen, char *new, size_t newlen)
{
	size_t full = oldlen + newlen;

	batch_realloc(dest, oldlen, full + 1);

	memcpy(*dest + oldlen, new, newlen + 1);
}

/* Slurp in a whole file */
static char *read_file(char *fnam)
{
	FILE *f;
	char *line = NULL, *buf = NULL;
	size_t len = 0, fulllen = 0;
	int linelen;

	f = fopen(fnam, "r");
	if (!f)
		return NULL;
	while ((linelen = getline(&line, &len, f)) != -1) {
		append_line(&buf, fulllen, line, linelen);
		fulllen += linelen;
	}
	fclose(f);
	free(line);
	return buf;
}

/* Taken over modified from the kernel sources. */
#define NBITS 32 /* bits in uint32_t */
#define DIV_ROUND_UP(n, d) (((n) + (d)-1) / (d))
#define BITS_TO_LONGS(nr) DIV_ROUND_UP(nr, NBITS)

static void set_bit(unsigned bit, uint32_t *bitarr)
{
	bitarr[bit / NBITS] |= (1 << (bit % NBITS));
}

static void clear_bit(unsigned bit, uint32_t *bitarr)
{
	bitarr[bit / NBITS] &= ~(1 << (bit % NBITS));
}

static bool is_set(unsigned bit, uint32_t *bitarr)
{
	return (bitarr[bit / NBITS] & (1 << (bit % NBITS))) != 0;
}

/* Create cpumask from cpulist aka turn:
 *
 *	0,2-3
 *
 *  into bit array
 *
 *	1 0 1 1
 */
static uint32_t *lxc_cpumask(char *buf, size_t nbits)
{
	char *token;
	char *saveptr = NULL;
	size_t arrlen = BITS_TO_LONGS(nbits);
	uint32_t *bitarr = calloc(arrlen, sizeof(uint32_t));
	if (!bitarr)
		return NULL;

	for (; (token = strtok_r(buf, ",", &saveptr)); buf = NULL) {
		errno = 0;
		unsigned start = strtoul(token, NULL, 0);
		unsigned end = start;

		char *range = strchr(token, '-');
		if (range)
			end = strtoul(range + 1, NULL, 0);
		if (!(start <= end)) {
			free(bitarr);
			return NULL;
		}

		if (end >= nbits) {
			free(bitarr);
			return NULL;
		}

		while (start <= end)
			set_bit(start++, bitarr);
	}

	return bitarr;
}

/* Turn cpumask into simple, comma-separated cpulist. */
static char *lxc_cpumask_to_cpulist(uint32_t *bitarr, size_t nbits)
{
	size_t i;
	int ret;
	char numstr[LXC_NUMSTRLEN64] = {0};
	char **cpulist = NULL;

	for (i = 0; i <= nbits; i++) {
		if (is_set(i, bitarr)) {
			ret = snprintf(numstr, LXC_NUMSTRLEN64, "%zu", i);
			if (ret < 0 || (size_t)ret >= LXC_NUMSTRLEN64) {
				lxc_free_array((void **)cpulist, free);
				return NULL;
			}
			if (lxc_append_string(&cpulist, numstr) < 0) {
				lxc_free_array((void **)cpulist, free);
				return NULL;
			}
		}
	}
	return lxc_string_join(",", (const char **)cpulist, false);
}

static ssize_t get_max_cpus(char *cpulist)
{
	char *c1, *c2;
	char *maxcpus = cpulist;
	size_t cpus = 0;

	c1 = strrchr(maxcpus, ',');
	if (c1)
		c1++;

	c2 = strrchr(maxcpus, '-');
	if (c2)
		c2++;

	if (!c1 && !c2)
		c1 = maxcpus;
	else if (c1 > c2)
		c2 = c1;
	else if (c1 < c2)
		c1 = c2;
	else if (!c1 && c2) /* The reverse case is obvs. not needed. */
		c1 = c2;

	/* If the above logic is correct, c1 should always hold a valid string
	 * here.
	 */

	errno = 0;
	cpus = strtoul(c1, NULL, 0);
	if (errno != 0)
		return -1;

	return cpus;
}

#define __ISOL_CPUS "/sys/devices/system/cpu/isolated"
static bool filter_and_set_cpus(char *path, bool am_initialized)
{
	char *lastslash, *fpath, oldv;
	int ret;
	ssize_t i;

	ssize_t maxposs = 0, maxisol = 0;
	char *cpulist = NULL, *posscpus = NULL, *isolcpus = NULL;
	uint32_t *possmask = NULL, *isolmask = NULL;
	bool bret = false, flipped_bit = false;

	lastslash = strrchr(path, '/');
	if (!lastslash) { /* bug...  this shouldn't be possible */
		ERROR("Invalid path: %s.", path);
		return bret;
	}
	oldv = *lastslash;
	*lastslash = '\0';
	fpath = must_make_path(path, "cpuset.cpus", NULL);
	posscpus = read_file(fpath);
	if (!posscpus) {
		SYSERROR("Could not read file: %s.\n", fpath);
		goto on_error;
	}

	/* Get maximum number of cpus found in possible cpuset. */
	maxposs = get_max_cpus(posscpus);
	if (maxposs < 0)
		goto on_error;

	if (!file_exists(__ISOL_CPUS)) {
		/* This system doesn't expose isolated cpus. */
		DEBUG("Path: "__ISOL_CPUS" to read isolated cpus from does not exist.\n");
		cpulist = posscpus;
		/* No isolated cpus but we weren't already initialized by
		 * someone. We should simply copy the parents cpuset.cpus
		 * values.
		 */
		if (!am_initialized) {
			DEBUG("Copying cpuset of parent cgroup.");
			goto copy_parent;
		}
		/* No isolated cpus but we were already initialized by someone.
		 * Nothing more to do for us.
		 */
		goto on_success;
	}

	isolcpus = read_file(__ISOL_CPUS);
	if (!isolcpus) {
		SYSERROR("Could not read file "__ISOL_CPUS);
		goto on_error;
	}
	if (!isdigit(isolcpus[0])) {
		DEBUG("No isolated cpus detected.");
		cpulist = posscpus;
		/* No isolated cpus but we weren't already initialized by
		 * someone. We should simply copy the parents cpuset.cpus
		 * values.
		 */
		if (!am_initialized) {
			DEBUG("Copying cpuset of parent cgroup.");
			goto copy_parent;
		}
		/* No isolated cpus but we were already initialized by someone.
		 * Nothing more to do for us.
		 */
		goto on_success;
	}

	/* Get maximum number of cpus found in isolated cpuset. */
	maxisol = get_max_cpus(isolcpus);
	if (maxisol < 0)
		goto on_error;

	if (maxposs < maxisol)
		maxposs = maxisol;
	maxposs++;

	possmask = lxc_cpumask(posscpus, maxposs);
	if (!possmask) {
		ERROR("Could not create cpumask for all possible cpus.\n");
		goto on_error;
	}

	isolmask = lxc_cpumask(isolcpus, maxposs);
	if (!isolmask) {
		ERROR("Could not create cpumask for all isolated cpus.\n");
		goto on_error;
	}

	for (i = 0; i <= maxposs; i++) {
		if (is_set(i, isolmask) && is_set(i, possmask)) {
			flipped_bit = true;
			clear_bit(i, possmask);
		}
	}

	if (!flipped_bit) {
		DEBUG("No isolated cpus present in cpuset.");
		goto on_success;
	}
	DEBUG("Removed isolated cpus from cpuset.");

	cpulist = lxc_cpumask_to_cpulist(possmask, maxposs);
	if (!cpulist) {
		ERROR("Could not create cpu list.\n");
		goto on_error;
	}

copy_parent:
	*lastslash = oldv;
	fpath = must_make_path(path, "cpuset.cpus", NULL);
	ret = lxc_write_to_file(fpath, cpulist, strlen(cpulist), false);
	if (ret < 0) {
		SYSERROR("Could not write cpu list to: %s.\n", fpath);
		goto on_error;
	}

on_success:
	bret = true;

on_error:
	free(fpath);

	free(isolcpus);
	free(isolmask);

	if (posscpus != cpulist)
		free(posscpus);
	free(possmask);

	free(cpulist);
	return bret;
}

/* Copy contents of parent(@path)/@file to @path/@file */
static bool copy_parent_file(char *path, char *file)
{
	char *lastslash, *value = NULL, *fpath, oldv;
	int len = 0;
	int ret;

	lastslash = strrchr(path, '/');
	if (!lastslash) { /* bug...  this shouldn't be possible */
		ERROR("cgfsng:copy_parent_file: bad path %s", path);
		return false;
	}
	oldv = *lastslash;
	*lastslash = '\0';
	fpath = must_make_path(path, file, NULL);
	len = lxc_read_from_file(fpath, NULL, 0);
	if (len <= 0)
		goto bad;
	value = must_alloc(len + 1);
	if (lxc_read_from_file(fpath, value, len) != len)
		goto bad;
	free(fpath);
	*lastslash = oldv;
	fpath = must_make_path(path, file, NULL);
	ret = lxc_write_to_file(fpath, value, len, false);
	if (ret < 0)
		SYSERROR("Unable to write %s to %s", value, fpath);
	free(fpath);
	free(value);
	return ret >= 0;

bad:
	SYSERROR("Error reading '%s'", fpath);
	free(fpath);
	free(value);
	return false;
}

/*
 * Initialize the cpuset hierarchy in first directory of @gname and
 * set cgroup.clone_children so that children inherit settings.
 * Since the h->base_path is populated by init or ourselves, we know
 * it is already initialized.
 */
static bool handle_cpuset_hierarchy(struct hierarchy *h, char *cgname)
{
	char *cgpath, *clonechildrenpath, v, *slash;

	if (!string_in_list(h->controllers, "cpuset"))
		return true;

	if (*cgname == '/')
		cgname++;
	slash = strchr(cgname, '/');
	if (slash)
		*slash = '\0';

	cgpath = must_make_path(h->mountpoint, h->base_cgroup, cgname, NULL);
	if (slash)
		*slash = '/';
	if (mkdir(cgpath, 0755) < 0 && errno != EEXIST) {
		SYSERROR("Failed to create '%s'", cgpath);
		free(cgpath);
		return false;
	}

	clonechildrenpath = must_make_path(cgpath, "cgroup.clone_children", NULL);
	/* unified hierarchy doesn't have clone_children */
	if (!file_exists(clonechildrenpath)) {
		free(clonechildrenpath);
		free(cgpath);
		return true;
	}
	if (lxc_read_from_file(clonechildrenpath, &v, 1) < 0) {
		SYSERROR("Failed to read '%s'", clonechildrenpath);
		free(clonechildrenpath);
		free(cgpath);
		return false;
	}

	/* Make sure any isolated cpus are removed from cpuset.cpus. */
	if (!filter_and_set_cpus(cgpath, v == '1')) {
		SYSERROR("Failed to remove isolated cpus.");
		free(clonechildrenpath);
		free(cgpath);
		return false;
	}

	if (v == '1') {  /* already set for us by someone else */
		DEBUG("\"cgroup.clone_children\" was already set to \"1\".");
		free(clonechildrenpath);
		free(cgpath);
		return true;
	}

	/* copy parent's settings */
	if (!copy_parent_file(cgpath, "cpuset.mems")) {
		SYSERROR("Failed to copy \"cpuset.mems\" settings.");
		free(cgpath);
		free(clonechildrenpath);
		return false;
	}
	free(cgpath);

	if (lxc_write_to_file(clonechildrenpath, "1", 1, false) < 0) {
		/* Set clone_children so children inherit our settings */
		SYSERROR("Failed to write 1 to %s", clonechildrenpath);
		free(clonechildrenpath);
		return false;
	}
	free(clonechildrenpath);
	return true;
}

/*
 * Given two null-terminated lists of strings, return true if any string
 * is in both.
 */
static bool controller_lists_intersect(char **l1, char **l2)
{
	int i;

	if (!l1 || !l2)
		return false;

	for (i = 0; l1[i]; i++) {
		if (string_in_list(l2, l1[i]))
			return true;
	}
	return false;
}

/*
 * For a null-terminated list of controllers @clist, return true if any of
 * those controllers is already listed the null-terminated list of
 * hierarchies @hlist.  Realistically, if one is present, all must be present.
 */
static bool controller_list_is_dup(struct hierarchy **hlist, char **clist)
{
	int i;

	if (!hlist)
		return false;
	for (i = 0; hlist[i]; i++)
		if (controller_lists_intersect(hlist[i]->controllers, clist))
			return true;
	return false;

}

/*
 * Return true if the controller @entry is found in the null-terminated
 * list of hierarchies @hlist
 */
static bool controller_found(struct hierarchy **hlist, char *entry)
{
	int i;
	if (!hlist)
		return false;

	for (i = 0; hlist[i]; i++)
		if (string_in_list(hlist[i]->controllers, entry))
			return true;
	return false;
}

/*
 * Return true if all of the controllers which we require have been found.
 * The required list is  freezer and anything in * lxc.cgroup.use.
 */
static bool all_controllers_found(void)
{
	char *p, *saveptr = NULL;
	struct hierarchy ** hlist = hierarchies;

	if (!controller_found(hlist, "freezer")) {
		ERROR("no freezer controller mountpoint found");
		return false;
	}

	if (!cgroup_use)
		return true;
	for (p = strtok_r(cgroup_use, ",", &saveptr); p;
			p = strtok_r(NULL, ",", &saveptr)) {
		if (!controller_found(hlist, p)) {
			ERROR("no %s controller mountpoint found", p);
			return false;
		}
	}
	return true;
}

/* Return true if the fs type is fuse.lxcfs */
static bool is_lxcfs(const char *line)
{
	char *p = strstr(line, " - ");
	if (!p)
		return false;
	return strncmp(p, " - fuse.lxcfs ", 14) == 0;
}

/*
 * Get the controllers from a mountinfo line
 * There are other ways we could get this info.  For lxcfs, field 3
 * is /cgroup/controller-list.  For cgroupfs, we could parse the mount
 * options.  But we simply assume that the mountpoint must be
 * /sys/fs/cgroup/controller-list
 */
static char **get_controllers(char **klist, char **nlist, char *line)
{
	/* the fourth field is /sys/fs/cgroup/comma-delimited-controller-list */
	int i;
	char *p = line, *p2, *tok, *saveptr = NULL;
	char **aret = NULL;
	bool is_cgroup_v2;

	/* handle cgroup v2 */
	is_cgroup_v2 = is_cgroupfs_v2(line);

	for (i = 0; i < 4; i++) {
		p = strchr(p, ' ');
		if (!p)
			return NULL;
		p++;
	}
	if (!p)
		return NULL;
	/* note - if we change how mountinfo works, then our caller
	 * will need to verify /sys/fs/cgroup/ in this field */
	if (strncmp(p, "/sys/fs/cgroup/", 15) != 0) {
		INFO("cgfsng: found hierarchy not under /sys/fs/cgroup: \"%s\"", p);
		return NULL;
	}
	p += 15;
	p2 = strchr(p, ' ');
	if (!p2) {
		ERROR("corrupt mountinfo");
		return NULL;
	}
	*p2 = '\0';

	/* cgroup v2 does not have separate mountpoints for controllers */
	if (is_cgroup_v2) {
		must_append_controller(klist, nlist, &aret, "cgroup2");
		return aret;
	}

	for (tok = strtok_r(p, ",", &saveptr); tok;
			tok = strtok_r(NULL, ",", &saveptr)) {
		must_append_controller(klist, nlist, &aret, tok);
	}

	return aret;
}

/* Add a controller to our list of hierarchies */
static void add_controller(char **clist, char *mountpoint, char *base_cgroup)
{
	struct hierarchy *new;
	int newentry;

	new = must_alloc(sizeof(*new));
	new->controllers = clist;
	new->mountpoint = mountpoint;
	new->base_cgroup = base_cgroup;
	new->fullcgpath = NULL;

	/* record if this is the cgroup v2 hierarchy */
	if (!strcmp(base_cgroup, "cgroup2"))
		new->is_cgroup_v2 = true;
	else
		new->is_cgroup_v2 = false;

	newentry = append_null_to_list((void ***)&hierarchies);
	hierarchies[newentry] = new;
}

/*
 * Get a copy of the mountpoint from @line, which is a line from
 * /proc/self/mountinfo
 */
static char *get_mountpoint(char *line)
{
	int i;
	char *p = line, *sret;
	size_t len;

	for (i = 0; i < 4; i++) {
		p = strchr(p, ' ');
		if (!p)
			return NULL;
		p++;
	}
	/* we've already stuck a \0 after the mountpoint */
	len = strlen(p);
	sret = must_alloc(len + 1);
	memcpy(sret, p, len);
	sret[len] = '\0';
	return sret;
}

/*
 * Given a multi-line string, return a null-terminated copy of the
 * current line.
 */
static char *copy_to_eol(char *p)
{
	char *p2 = strchr(p, '\n'), *sret;
	size_t len;

	if (!p2)
		return NULL;

	len = p2 - p;
	sret = must_alloc(len + 1);
	memcpy(sret, p, len);
	sret[len] = '\0';
	return sret;
}

/*
 * cgline: pointer to character after the first ':' in a line in a
 * \n-terminated /proc/self/cgroup file. Check whether * controller c is
 * present.
 */
static bool controller_in_clist(char *cgline, char *c)
{
	char *tok, *saveptr = NULL, *eol, *tmp;
	size_t len;

	eol = strchr(cgline, ':');
	if (!eol)
		return false;

	len = eol - cgline;
	tmp = alloca(len + 1);
	memcpy(tmp, cgline, len);
	tmp[len] = '\0';

	for (tok = strtok_r(tmp, ",", &saveptr); tok;
			tok = strtok_r(NULL, ",", &saveptr)) {
		if (strcmp(tok, c) == 0)
			return true;
	}
	return false;
}

/*
 * @basecginfo is a copy of /proc/$$/cgroup.  Return the current
 * cgroup for @controller
 */
static char *get_current_cgroup(char *basecginfo, char *controller)
{
	char *p = basecginfo;
	bool is_cgroup_v2;
	bool is_cgroup_v2_base_cgroup;

	is_cgroup_v2 = !strcmp(controller, "cgroup2");
	while (true) {
		is_cgroup_v2_base_cgroup = false;
		/* cgroup v2 entry in "/proc/<pid>/cgroup": "0::/some/path" */
		if (is_cgroup_v2 && (*p == '0'))
			is_cgroup_v2_base_cgroup = true;

		p = strchr(p, ':');
		if (!p)
			return NULL;
		p++;
		if (is_cgroup_v2_base_cgroup || controller_in_clist(p, controller)) {
			p = strchr(p, ':');
			if (!p)
				return NULL;
			p++;
			return copy_to_eol(p);
		}

		p = strchr(p, '\n');
		if (!p)
			return NULL;
		p++;
	}
}

static void must_append_string(char ***list, char *entry)
{
	int newentry = append_null_to_list((void ***)list);
	char *copy;

	copy = must_copy_string(entry);
	(*list)[newentry] = copy;
}

static void get_existing_subsystems(char ***klist, char ***nlist)
{
	FILE *f;
	char *line = NULL;
	size_t len = 0;

	if ((f = fopen("/proc/self/cgroup", "r")) == NULL)
		return;
	while (getline(&line, &len, f) != -1) {
		char *p, *p2, *tok, *saveptr = NULL;
		p = strchr(line, ':');
		if (!p)
			continue;
		p++;
		p2 = strchr(p, ':');
		if (!p2)
			continue;
		*p2 = '\0';

		/* If the kernel has cgroup v2 support, then /proc/self/cgroup
		 * contains an entry of the form:
		 *
		 *	0::/some/path
		 *
		 * In this case we use "cgroup2" as controller name.
		 */
		if ((p2 - p) == 0) {
			must_append_string(klist, "cgroup2");
			continue;
		}

		for (tok = strtok_r(p, ",", &saveptr); tok;
				tok = strtok_r(NULL, ",", &saveptr)) {
			if (strncmp(tok, "name=", 5) == 0)
				must_append_string(nlist, tok);
			else
				must_append_string(klist, tok);
		}
	}

	free(line);
	fclose(f);
}

static void trim(char *s)
{
	size_t len = strlen(s);
	while ((len > 1) && (s[len - 1] == '\n'))
		s[--len] = '\0';
}

static void lxc_cgfsng_print_handler_data(const struct cgfsng_handler_data *d)
{
	printf("Cgroup information:\n");
	printf("  container name: %s\n", d->name ? d->name : "(null)");
	printf("  lxc.cgroup.use: %s\n", cgroup_use ? cgroup_use : "(null)");
	printf("  lxc.cgroup.pattern: %s\n",
	       d->cgroup_pattern ? d->cgroup_pattern : "(null)");
	printf("  lxc.cgroup.dir: %s\n",
	       d->cgroup_meta.dir ? d->cgroup_meta.dir : "(null)");
	printf("  cgroup: %s\n",
	       d->container_cgroup ? d->container_cgroup : "(null)");
}

static void lxc_cgfsng_print_hierarchies()
{
	struct hierarchy **it;
	int i;

	if (!hierarchies) {
		printf("  No hierarchies found.");
		return;
	}
	printf("  Hierarchies:\n");
	for (i = 0, it = hierarchies; it && *it; it++, i++) {
		char **cit;
		int j;
		printf("  %d: base_cgroup %s\n", i, (*it)->base_cgroup ? (*it)->base_cgroup : "(null)");
		printf("      mountpoint %s\n", (*it)->mountpoint ? (*it)->mountpoint : "(null)");
		printf("      controllers:\n");
		for (j = 0, cit = (*it)->controllers; cit && *cit; cit++, j++)
			printf("      %d: %s\n", j, *cit);
	}
}

static void lxc_cgfsng_print_basecg_debuginfo(char *basecginfo, char **klist, char **nlist)
{
	int k;
	char **it;

	printf("basecginfo is:\n");
	printf("%s\n", basecginfo);

	for (k = 0, it = klist; it && *it; it++, k++)
		printf("kernel subsystem %d: %s\n", k, *it);
	for (k = 0, it = nlist; it && *it; it++, k++)
		printf("named subsystem %d: %s\n", k, *it);
}

static void lxc_cgfsng_print_debuginfo(const struct cgfsng_handler_data *d)
{
	lxc_cgfsng_print_handler_data(d);
	lxc_cgfsng_print_hierarchies();
}

/*
 * At startup, parse_hierarchies finds all the info we need about
 * cgroup mountpoints and current cgroups, and stores it in @d.
 */
static bool parse_hierarchies(void)
{
	FILE *f;
	char * line = NULL, *basecginfo;
	char **klist = NULL, **nlist = NULL;
	size_t len = 0;

	/*
	 * Root spawned containers escape the current cgroup, so use init's
	 * cgroups as our base in that case.
	 */
	if (geteuid())
		basecginfo = read_file("/proc/self/cgroup");
	else
		basecginfo = read_file("/proc/1/cgroup");
	if (!basecginfo)
		return false;

	if ((f = fopen("/proc/self/mountinfo", "r")) == NULL) {
		SYSERROR("Failed opening /proc/self/mountinfo");
		return false;
	}

	get_existing_subsystems(&klist, &nlist);

	if (lxc_cgfsng_debug)
		lxc_cgfsng_print_basecg_debuginfo(basecginfo, klist, nlist);

	/* we support simple cgroup mounts and lxcfs mounts */
	while (getline(&line, &len, f) != -1) {
		char **controller_list = NULL;
		char *mountpoint, *base_cgroup;
		bool is_cgroup_v2, writeable;

		is_cgroup_v2 = is_cgroupfs_v2(line);
		if (!is_lxcfs(line) && !is_cgroupfs_v1(line) && !is_cgroup_v2)
			continue;

		controller_list = get_controllers(klist, nlist, line);
		if (!controller_list)
			continue;

		if (controller_list_is_dup(hierarchies, controller_list)) {
			free(controller_list);
			continue;
		}

		mountpoint = get_mountpoint(line);
		if (!mountpoint) {
			ERROR("Error reading mountinfo: bad line '%s'", line);
			free_string_list(controller_list);
			continue;
		}

		base_cgroup = get_current_cgroup(basecginfo, controller_list[0]);
		if (!base_cgroup) {
			ERROR("Failed to find current cgroup for controller '%s'", controller_list[0]);
			free_string_list(controller_list);
			free(mountpoint);
			continue;
		}

		trim(base_cgroup);
		prune_init_scope(base_cgroup);
		if (is_cgroup_v2)
			writeable = test_writeable_v2(mountpoint, base_cgroup);
		else
			writeable = test_writeable_v1(mountpoint, base_cgroup);
		if (!writeable) {
			free_string_list(controller_list);
			free(mountpoint);
			free(base_cgroup);
			continue;
		}
		add_controller(controller_list, mountpoint, base_cgroup);
	}

	free_string_list(klist);
	free_string_list(nlist);

	free(basecginfo);

	fclose(f);
	free(line);

	if (lxc_cgfsng_debug) {
		printf("writeable subsystems:\n");
		lxc_cgfsng_print_hierarchies();
	}

	/* verify that all controllers in cgroup.use and all crucial
	 * controllers are accounted for
	 */
	if (!all_controllers_found()) {
		INFO("cgfsng: not all controllers were find, deferring to cgfs driver");
		return false;
	}

	return true;
}

static bool collect_hierarchy_info(void)
{
	const char *tmp;
	errno = 0;
	tmp = lxc_global_config_value("lxc.cgroup.use");
	if (!cgroup_use && errno != 0) { /* lxc.cgroup.use can be NULL */
		SYSERROR("cgfsng: error reading list of cgroups to use");
		return false;
	}
	cgroup_use = must_copy_string(tmp);

	return parse_hierarchies();
}

static void *cgfsng_init(struct lxc_handler *handler)
{
	const char *cgroup_pattern;
	struct cgfsng_handler_data *d;

	d = must_alloc(sizeof(*d));
	memset(d, 0, sizeof(*d));

	/* copy container name */
	d->name = must_copy_string(handler->name);

	/* copy per-container cgroup information */
	d->cgroup_meta.dir = must_copy_string(handler->conf->cgroup_meta.dir);
	d->cgroup_meta.controllers = must_copy_string(handler->conf->cgroup_meta.controllers);

	/* copy system-wide cgroup information */
	cgroup_pattern = lxc_global_config_value("lxc.cgroup.pattern");
	if (!cgroup_pattern) {
		/* lxc.cgroup.pattern is only NULL on error. */
		ERROR("Error getting cgroup pattern");
		goto out_free;
	}
	d->cgroup_pattern = must_copy_string(cgroup_pattern);

	if (lxc_cgfsng_debug)
		lxc_cgfsng_print_debuginfo(d);

	return d;

out_free:
	free_handler_data(d);
	return NULL;
}

<<<<<<< HEAD
/*
 * Concatenate all passed-in strings into one path.  Do not fail.  If any piece is
 * not prefixed with '/', add a '/'.
 */
char *must_make_path(const char *first, ...)
{
	va_list args;
	char *cur, *dest;
	size_t full_len = strlen(first);

	dest = must_copy_string(first);

	va_start(args, first);
	while ((cur = va_arg(args, char *)) != NULL) {
		full_len += strlen(cur);
		if (cur[0] != '/')
			full_len++;
		dest = must_realloc(dest, full_len + 1);
		if (cur[0] != '/')
			strcat(dest, "/");
		strcat(dest, cur);
	}
	va_end(args);

	return dest;
}

=======
>>>>>>> 140dddef
static int cgroup_rmdir(char *dirname)
{
	int ret;
	struct dirent *direntp;
	DIR *dir;
	int r = 0;

	dir = opendir(dirname);
	if (!dir)
		return -1;

	while ((direntp = readdir(dir))) {
		char *pathname;
		struct stat mystat;

		if (!direntp)
			break;

		if (!strcmp(direntp->d_name, ".") ||
		    !strcmp(direntp->d_name, ".."))
			continue;

		pathname = must_make_path(dirname, direntp->d_name, NULL);

		ret = lstat(pathname, &mystat);
		if (ret < 0) {
			if (!r)
				WARN("Failed to stat %s", pathname);
			r = -1;
			goto next;
		}

		if (!S_ISDIR(mystat.st_mode))
			goto next;

		ret = cgroup_rmdir(pathname);
		if (ret < 0)
			r = -1;
next:
		free(pathname);
	}

	ret = rmdir(dirname);
	if (ret < 0) {
		if (!r)
			WARN("Failed to delete \"%s\": %s", dirname,
			     strerror(errno));
		r = -1;
	}

	ret = closedir(dir);
	if (ret < 0) {
		if (!r)
			WARN("Failed to delete \"%s\": %s", dirname,
			     strerror(errno));
		r = -1;
	}

	return r;
}

static int rmdir_wrapper(void *data)
{
	char *path = data;

	if (setresgid(0,0,0) < 0)
		SYSERROR("Failed to setgid to 0");
	if (setresuid(0,0,0) < 0)
		SYSERROR("Failed to setuid to 0");
	if (setgroups(0, NULL) < 0)
		SYSERROR("Failed to clear groups");

	return cgroup_rmdir(path);
}

void recursive_destroy(char *path, struct lxc_conf *conf)
{
	int r;
	if (conf && !lxc_list_empty(&conf->id_map))
		r = userns_exec_1(conf, rmdir_wrapper, path, "rmdir_wrapper");
	else
		r = cgroup_rmdir(path);

	if (r < 0)
		ERROR("Error destroying %s", path);
}

static void cgfsng_destroy(void *hdata, struct lxc_conf *conf)
{
	struct cgfsng_handler_data *d = hdata;

	if (!d)
		return;

	if (d->container_cgroup && hierarchies) {
		int i;
		for (i = 0; hierarchies[i]; i++) {
			struct hierarchy *h = hierarchies[i];
			if (h->fullcgpath) {
				recursive_destroy(h->fullcgpath, conf);
				free(h->fullcgpath);
				h->fullcgpath = NULL;
			}
		}
	}

	free_handler_data(d);
}

struct cgroup_ops *cgfsng_ops_init(void)
{
	if (getenv("LXC_DEBUG_CGFSNG"))
		lxc_cgfsng_debug = true;

	if (!collect_hierarchy_info())
		return NULL;

	return &cgfsng_ops;
}

static bool create_path_for_hierarchy(struct hierarchy *h, char *cgname)
{
	h->fullcgpath = must_make_path(h->mountpoint, h->base_cgroup, cgname, NULL);
	if (dir_exists(h->fullcgpath)) { /* it must not already exist */
		ERROR("Path \"%s\" already existed.", h->fullcgpath);
		return false;
	}
	if (!handle_cpuset_hierarchy(h, cgname)) {
		ERROR("Failed to handle cgroupfs v1 cpuset controller.");
		return false;
	}
	return mkdir_p(h->fullcgpath, 0755) == 0;
}

static void remove_path_for_hierarchy(struct hierarchy *h, char *cgname)
{
	if (rmdir(h->fullcgpath) < 0)
		SYSERROR("Failed to clean up cgroup %s from failed creation attempt", h->fullcgpath);
	free(h->fullcgpath);
	h->fullcgpath = NULL;
}

/*
 * Try to create the same cgroup in all hierarchies.
 * Start with cgroup_pattern; next cgroup_pattern-1, -2, ..., -999
 */
static inline bool cgfsng_create(void *hdata)
{
<<<<<<< HEAD
	struct cgfsng_handler_data *d = hdata;
	char *tmp, *cgname, *offset;
	int i, ret;
	int idx = 0;
=======
	int i;
>>>>>>> 140dddef
	size_t len;
	char *cgname, *offset, *tmp;
	int idx = 0;
	struct cgfsng_handler_data *d = hdata;

	if (!d)
		return false;

	if (d->container_cgroup) {
		WARN("cgfsng_create called a second time");
		return false;
	}

	if (d->cgroup_meta.dir)
		tmp = lxc_string_join("/", (const char *[]){d->cgroup_meta.dir, d->name, NULL}, false);
	else
		tmp = lxc_string_replace("%n", d->name, d->cgroup_pattern);
	if (!tmp) {
		ERROR("Failed expanding cgroup name pattern");
		return false;
	}
	len = strlen(tmp) + 5; /* leave room for -NNN\0 */
	cgname = must_alloc(len);
	strcpy(cgname, tmp);
	free(tmp);
	offset = cgname + len - 5;

again:
	if (idx == 1000) {
		ERROR("Too many conflicting cgroup names");
		goto out_free;
	}
	if (idx) {
<<<<<<< HEAD
=======
		int ret;

>>>>>>> 140dddef
		ret = snprintf(offset, 5, "-%d", idx);
		if (ret < 0 || (size_t)ret >= 5) {
			FILE *f = fopen("/dev/null", "w");
			if (f >= 0) {
				fprintf(f, "Workaround for GCC7 bug: "
					   "https://gcc.gnu.org/bugzilla/"
					   "show_bug.cgi?id=78969");
				fclose(f);
			}
		}
	}
	for (i = 0; hierarchies[i]; i++) {
		if (!create_path_for_hierarchy(hierarchies[i], cgname)) {
			int j;
			ERROR("Failed to create \"%s\"", hierarchies[i]->fullcgpath);
			free(hierarchies[i]->fullcgpath);
			hierarchies[i]->fullcgpath = NULL;
			for (j = 0; j < i; j++)
				remove_path_for_hierarchy(hierarchies[j], cgname);
			idx++;
			goto again;
		}
	}
	/* Done */
	d->container_cgroup = cgname;
	return true;

out_free:
	free(cgname);
	return false;
}

static bool cgfsng_enter(void *hdata, pid_t pid)
{
	char pidstr[25];
	int i, len;

	len = snprintf(pidstr, 25, "%d", pid);
	if (len < 0 || len > 25)
		return false;

	for (i = 0; hierarchies[i]; i++) {
		char *fullpath = must_make_path(hierarchies[i]->fullcgpath,
						"cgroup.procs", NULL);
		if (lxc_write_to_file(fullpath, pidstr, len, false) != 0) {
			SYSERROR("Failed to enter %s", fullpath);
			free(fullpath);
			return false;
		}
		free(fullpath);
	}

	return true;
}

struct chown_data {
	struct cgfsng_handler_data *d;
	uid_t origuid; /* target uid in parent namespace */
};

/*
 * chgrp the container cgroups to container group.  We leave
 * the container owner as cgroup owner.  So we must make the
 * directories 775 so that the container can create sub-cgroups.
 *
 * Also chown the tasks and cgroup.procs files.  Those may not
 * exist depending on kernel version.
 */
static int chown_cgroup_wrapper(void *data)
{
	struct chown_data *arg = data;
	uid_t destuid;
	int i;

	if (setresgid(0,0,0) < 0)
		SYSERROR("Failed to setgid to 0");
	if (setresuid(0,0,0) < 0)
		SYSERROR("Failed to setuid to 0");
	if (setgroups(0, NULL) < 0)
		SYSERROR("Failed to clear groups");

	destuid = get_ns_uid(arg->origuid);

	for (i = 0; hierarchies[i]; i++) {
		char *fullpath, *path = hierarchies[i]->fullcgpath;

		if (chown(path, destuid, 0) < 0) {
			SYSERROR("Error chowning %s to %d", path, (int) destuid);
			return -1;
		}

		if (chmod(path, 0775) < 0) {
			SYSERROR("Error chmoding %s", path);
			return -1;
		}

		/*
		 * Failures to chown these are inconvenient but not detrimental
		 * We leave these owned by the container launcher, so that container
		 * root can write to the files to attach.  We chmod them 664 so that
		 * container systemd can write to the files (which systemd in wily
		 * insists on doing)
		 */
		fullpath = must_make_path(path, "tasks", NULL);
		if (chown(fullpath, destuid, 0) < 0 && errno != ENOENT)
			WARN("Failed chowning %s to %d: %s", fullpath, (int) destuid,
			     strerror(errno));
		if (chmod(fullpath, 0664) < 0)
			WARN("Error chmoding %s: %s", path, strerror(errno));
		free(fullpath);

		fullpath = must_make_path(path, "cgroup.procs", NULL);
		if (chown(fullpath, destuid, 0) < 0 && errno != ENOENT)
			WARN("Failed chowning %s to %d: %s", fullpath, (int) destuid,
			     strerror(errno));
		if (chmod(fullpath, 0664) < 0)
			WARN("Error chmoding %s: %s", path, strerror(errno));
		free(fullpath);
	}

	return 0;
}

static bool cgfsns_chown(void *hdata, struct lxc_conf *conf)
{
	struct cgfsng_handler_data *d = hdata;
	struct chown_data wrap;

	if (!d)
		return false;

	if (lxc_list_empty(&conf->id_map))
		return true;

	wrap.d = d;
	wrap.origuid = geteuid();

	if (userns_exec_1(conf, chown_cgroup_wrapper, &wrap,
			  "chown_cgroup_wrapper") < 0) {
		ERROR("Error requesting cgroup chown in new namespace");
		return false;
	}

	return true;
}

/*
 * We've safe-mounted a tmpfs as parent, so we don't need to protect against
 * symlinks any more - just use mount
 */

/* mount cgroup-full if requested */
static int mount_cgroup_full(int type, struct hierarchy *h, char *dest,
				   char *container_cgroup)
{
	if (type < LXC_AUTO_CGROUP_FULL_RO || type > LXC_AUTO_CGROUP_FULL_MIXED)
		return 0;
	if (mount(h->mountpoint, dest, "cgroup", MS_BIND, NULL) < 0) {
		SYSERROR("Error bind-mounting %s cgroup onto %s", h->mountpoint,
			 dest);
		return -1;
	}
	if (type != LXC_AUTO_CGROUP_FULL_RW) {
		unsigned long flags = MS_BIND | MS_NOSUID | MS_NOEXEC | MS_NODEV |
				      MS_REMOUNT | MS_RDONLY;
		if (mount(NULL, dest, "cgroup", flags, NULL) < 0) {
			SYSERROR("Error remounting %s readonly", dest);
			return -1;
		}
	}

	INFO("Bind mounted %s onto %s", h->mountpoint, dest);
	if (type != LXC_AUTO_CGROUP_FULL_MIXED)
		return 0;

	/* mount just the container path rw */
	char *source = must_make_path(h->mountpoint, h->base_cgroup, container_cgroup, NULL);
	char *rwpath = must_make_path(dest, h->base_cgroup, container_cgroup, NULL);
	if (mount(source, rwpath, "cgroup", MS_BIND, NULL) < 0)
		WARN("Failed to mount %s read-write: %s", rwpath,
		     strerror(errno));
	INFO("Made %s read-write", rwpath);
	free(rwpath);
	free(source);
	return 0;
}

/* cgroup-full:* is done, no need to create subdirs */
static bool cg_mount_needs_subdirs(int type)
{
	if (type >= LXC_AUTO_CGROUP_FULL_RO)
		return false;
	return true;
}

/*
 * After $rootfs/sys/fs/container/controller/the/cg/path has been
 * created, remount controller ro if needed and bindmount the
 * cgroupfs onto controll/the/cg/path
 */
static int
do_secondstage_mounts_if_needed(int type, struct hierarchy *h,
				char *controllerpath, char *cgpath,
				const char *container_cgroup)
{
	if (type == LXC_AUTO_CGROUP_RO || type == LXC_AUTO_CGROUP_MIXED) {
		if (mount(controllerpath, controllerpath, "cgroup", MS_BIND, NULL) < 0) {
			SYSERROR("Error bind-mounting %s", controllerpath);
			return -1;
		}
		if (mount(controllerpath, controllerpath, "cgroup",
			   MS_REMOUNT | MS_BIND | MS_RDONLY, NULL) < 0) {
			SYSERROR("Error remounting %s read-only", controllerpath);
			return -1;
		}
		INFO("Remounted %s read-only", controllerpath);
	}
	char *sourcepath = must_make_path(h->mountpoint, h->base_cgroup, container_cgroup, NULL);
	int flags = MS_BIND;
	if (type == LXC_AUTO_CGROUP_RO)
		flags |= MS_RDONLY;
	INFO("Mounting %s onto %s", sourcepath, cgpath);
	if (mount(sourcepath, cgpath, "cgroup", flags, NULL) < 0) {
		free(sourcepath);
		SYSERROR("Error mounting cgroup %s onto %s", h->controllers[0],
				cgpath);
		return -1;
	}
	free(sourcepath);
	INFO("Completed second stage cgroup automounts for %s", cgpath);
	return 0;
}

static bool cgfsng_mount(void *hdata, const char *root, int type)
{
	struct cgfsng_handler_data *d = hdata;
	char *tmpfspath = NULL;
	bool retval = false;
	int i;

	if ((type & LXC_AUTO_CGROUP_MASK) == 0)
		return true;

	if (cgns_supported())
		return true;

	tmpfspath = must_make_path(root, "/sys/fs/cgroup", NULL);

	if (type == LXC_AUTO_CGROUP_NOSPEC)
		type = LXC_AUTO_CGROUP_MIXED;
	else if (type == LXC_AUTO_CGROUP_FULL_NOSPEC)
		type = LXC_AUTO_CGROUP_FULL_MIXED;

	/* Mount tmpfs */
	if (safe_mount("cgroup_root", tmpfspath, "tmpfs",
			MS_NOSUID|MS_NODEV|MS_NOEXEC|MS_RELATIME,
			"size=10240k,mode=755",
			root) < 0)
		goto  bad;

	for (i = 0; hierarchies[i]; i++) {
		char *controllerpath, *path2;
		struct hierarchy *h = hierarchies[i];
		char *controller = strrchr(h->mountpoint, '/');
		int r;

		if (!controller)
			continue;
		controller++;
		controllerpath = must_make_path(tmpfspath, controller, NULL);
		if (dir_exists(controllerpath)) {
			free(controllerpath);
			continue;
		}
		if (mkdir(controllerpath, 0755) < 0) {
			SYSERROR("Error creating cgroup path: %s", controllerpath);
			free(controllerpath);
			goto bad;
		}
		if (mount_cgroup_full(type, h, controllerpath, d->container_cgroup) < 0) {
			free(controllerpath);
			goto bad;
		}
		if (!cg_mount_needs_subdirs(type)) {
			free(controllerpath);
			continue;
		}
		path2 = must_make_path(controllerpath, h->base_cgroup, d->container_cgroup, NULL);
		if (mkdir_p(path2, 0755) < 0) {
			free(controllerpath);
			goto bad;
		}

		r = do_secondstage_mounts_if_needed(type, h, controllerpath, path2,
						    d->container_cgroup);
		free(controllerpath);
		free(path2);
		if (r < 0)
			goto bad;
	}
	retval = true;

bad:
	free(tmpfspath);
	return retval;
}

static int recursive_count_nrtasks(char *dirname)
{
	struct dirent *direntp;
	DIR *dir;
	int count = 0, ret;
	char *path;

	dir = opendir(dirname);
	if (!dir)
		return 0;

	while ((direntp = readdir(dir))) {
		struct stat mystat;

		if (!direntp)
			break;

		if (!strcmp(direntp->d_name, ".") ||
		    !strcmp(direntp->d_name, ".."))
			continue;

		path = must_make_path(dirname, direntp->d_name, NULL);

		if (lstat(path, &mystat))
			goto next;

		if (!S_ISDIR(mystat.st_mode))
			goto next;

		count += recursive_count_nrtasks(path);
next:
		free(path);
	}

	path = must_make_path(dirname, "cgroup.procs", NULL);
	ret = lxc_count_file_lines(path);
	if (ret != -1)
		count += ret;
	free(path);

	(void) closedir(dir);

	return count;
}

static int cgfsng_nrtasks(void *hdata) {
	struct cgfsng_handler_data *d = hdata;
	char *path;
	int count;

	if (!d || !d->container_cgroup || !hierarchies)
		return -1;
	path = must_make_path(hierarchies[0]->fullcgpath, NULL);
	count = recursive_count_nrtasks(path);
	free(path);
	return count;
}

/* Only root needs to escape to the cgroup of its init */
static bool cgfsng_escape()
{
	int i;

	if (geteuid())
		return true;

	for (i = 0; hierarchies[i]; i++) {
		char *fullpath = must_make_path(hierarchies[i]->mountpoint,
						hierarchies[i]->base_cgroup,
						"cgroup.procs", NULL);
		if (lxc_write_to_file(fullpath, "0", 2, false) != 0) {
			SYSERROR("Failed to escape to %s", fullpath);
			free(fullpath);
			return false;
		}
		free(fullpath);
	}

	return true;
}

static int cgfsng_num_hierarchies(void)
{
	int i;

	for (i = 0; hierarchies[i]; i++)
		;

	return i;
}

static bool cgfsng_get_hierarchies(int n, char ***out)
{
	int i;

	/* sanity check n */
	for (i = 0; i < n; i++) {
		if (!hierarchies[i])
			return false;
	}

	*out = hierarchies[i]->controllers;

	return true;
}

#define THAWED "THAWED"
#define THAWED_LEN (strlen(THAWED))

static bool cgfsng_unfreeze(void *hdata)
{
	char *fullpath;
	struct hierarchy *h = get_hierarchy("freezer");

	if (!h)
		return false;
	fullpath = must_make_path(h->fullcgpath, "freezer.state", NULL);
	if (lxc_write_to_file(fullpath, THAWED, THAWED_LEN, false) != 0) {
		free(fullpath);
		return false;
	}
	free(fullpath);
	return true;
}

static const char *cgfsng_get_cgroup(void *hdata, const char *subsystem)
{
	struct hierarchy *h = get_hierarchy(subsystem);
	if (!h)
		return NULL;

	return h->fullcgpath ? h->fullcgpath + strlen(h->mountpoint) : NULL;
}

/*
 * Given a cgroup path returned from lxc_cmd_get_cgroup_path, build a
 * full path, which must be freed by the caller.
 */
static char *build_full_cgpath_from_monitorpath(struct hierarchy *h,
						const char *inpath,
						const char *filename)
{
	return must_make_path(h->mountpoint, inpath, filename, NULL);
}

static bool cgfsng_attach(const char *name, const char *lxcpath, pid_t pid)
{
	char pidstr[25];
	int i, len;

	len = snprintf(pidstr, 25, "%d", pid);
	if (len < 0 || len > 25)
		return false;

	for (i = 0; hierarchies[i]; i++) {
		char *path, *fullpath;
		struct hierarchy *h = hierarchies[i];

		path = lxc_cmd_get_cgroup_path(name, lxcpath, h->controllers[0]);
		if (!path) /* not running */
			continue;

		fullpath = build_full_cgpath_from_monitorpath(h, path, "cgroup.procs");
		free(path);
		if (lxc_write_to_file(fullpath, pidstr, len, false) != 0) {
			SYSERROR("Failed to attach %d to %s", (int)pid, fullpath);
			free(fullpath);
			return false;
		}
		free(fullpath);
	}

	return true;
}

/*
 * Called externally (i.e. from 'lxc-cgroup') to query cgroup limits.
 * Here we don't have a cgroup_data set up, so we ask the running
 * container through the commands API for the cgroup path
 */
static int cgfsng_get(const char *filename, char *value, size_t len, const char *name, const char *lxcpath)
{
	char *subsystem, *p, *path;
	struct hierarchy *h;
	int ret = -1;

	subsystem = alloca(strlen(filename) + 1);
	strcpy(subsystem, filename);
	if ((p = strchr(subsystem, '.')) != NULL)
		*p = '\0';

	path = lxc_cmd_get_cgroup_path(name, lxcpath, subsystem);
	if (!path) /* not running */
		return -1;

	h = get_hierarchy(subsystem);
	if (h) {
		char *fullpath = build_full_cgpath_from_monitorpath(h, path, filename);
		ret = lxc_read_from_file(fullpath, value, len);
		free(fullpath);
	}

	free(path);

	return ret;
}

/*
 * Called externally (i.e. from 'lxc-cgroup') to set new cgroup limits.
 * Here we don't have a cgroup_data set up, so we ask the running
 * container through the commands API for the cgroup path
 */
static int cgfsng_set(const char *filename, const char *value, const char *name, const char *lxcpath)
{
	char *subsystem, *p, *path;
	struct hierarchy *h;
	int ret = -1;

	subsystem = alloca(strlen(filename) + 1);
	strcpy(subsystem, filename);
	if ((p = strchr(subsystem, '.')) != NULL)
		*p = '\0';

	path = lxc_cmd_get_cgroup_path(name, lxcpath, subsystem);
	if (!path) /* not running */
		return -1;

	h = get_hierarchy(subsystem);
	if (h) {
		char *fullpath = build_full_cgpath_from_monitorpath(h, path, filename);
		ret = lxc_write_to_file(fullpath, value, strlen(value), false);
		free(fullpath);
	}

	free(path);

	return ret;
}

/*
 * take devices cgroup line
 *    /dev/foo rwx
 * and convert it to a valid
 *    type major:minor mode
 * line.  Return <0 on error.  Dest is a preallocated buffer
 * long enough to hold the output.
 */
static int convert_devpath(const char *invalue, char *dest)
{
	int n_parts;
	char *p, *path, type;
	struct stat sb;
	unsigned long minor, major;
	int ret = -EINVAL;
	char *mode = NULL;

	path = must_copy_string(invalue);

	/*
	 * read path followed by mode;  ignore any trailing text.
	 * A '    # comment' would be legal.  Technically other text
	 * is not legal, we could check for that if we cared to
	 */
	for (n_parts = 1, p = path; *p && n_parts < 3; p++) {
		if (*p != ' ')
			continue;
		*p = '\0';
		if (n_parts != 1)
			break;
		p++;
		n_parts++;
		while (*p == ' ')
			p++;
		mode = p;
		if (*p == '\0')
			goto out;
	}

	if (n_parts == 1)
		goto out;

	ret = stat(path, &sb);
	if (ret < 0)
		goto out;

	mode_t m = sb.st_mode & S_IFMT;
	switch (m) {
	case S_IFBLK:
		type = 'b';
		break;
	case S_IFCHR:
		type = 'c';
		break;
	default:
		ERROR("Unsupported device type %i for %s", m, path);
		ret = -EINVAL;
		goto out;
	}

	major = MAJOR(sb.st_rdev);
	minor = MINOR(sb.st_rdev);
	ret = snprintf(dest, 50, "%c %lu:%lu %s", type, major, minor, mode);
	if (ret < 0 || ret >= 50) {
		ERROR("Error on configuration value \"%c %lu:%lu %s\" (max 50 "
		      "chars)", type, major, minor, mode);
		ret = -ENAMETOOLONG;
		goto out;
	}
	ret = 0;

out:
	free(path);
	return ret;
}

/*
 * Called from setup_limits - here we have the container's cgroup_data because
 * we created the cgroups
 */
static int lxc_cgroup_set_data(const char *filename, const char *value, struct cgfsng_handler_data *d)
{
	char *subsystem = NULL, *p;
	int ret = 0;
	struct hierarchy *h;
	/* "b|c <2^64-1>:<2^64-1> r|w|m" = 47 chars max */
	char converted_value[50];

	subsystem = alloca(strlen(filename) + 1);
	strcpy(subsystem, filename);
	if ((p = strchr(subsystem, '.')) != NULL)
		*p = '\0';

	if (strcmp("devices.allow", filename) == 0 && value[0] == '/') {
		ret = convert_devpath(value, converted_value);
		if (ret < 0)
			return ret;
		value = converted_value;

	}

	h = get_hierarchy(subsystem);
	if (h) {
		char *fullpath = must_make_path(h->fullcgpath, filename, NULL);
		ret = lxc_write_to_file(fullpath, value, strlen(value), false);
		free(fullpath);
	}
	return ret;
}

static bool cgfsng_setup_limits(void *hdata, struct lxc_list *cgroup_settings,
				  bool do_devices)
{
	struct cgfsng_handler_data *d = hdata;
	struct lxc_list *iterator, *sorted_cgroup_settings, *next;
	struct lxc_cgroup *cg;
	bool ret = false;

	if (lxc_list_empty(cgroup_settings))
		return true;

	sorted_cgroup_settings = sort_cgroup_settings(cgroup_settings);
	if (!sorted_cgroup_settings) {
		return false;
	}

	lxc_list_for_each(iterator, sorted_cgroup_settings) {
		cg = iterator->elem;

		if (do_devices == !strncmp("devices", cg->subsystem, 7)) {
			if (lxc_cgroup_set_data(cg->subsystem, cg->value, d)) {
				if (do_devices && (errno == EACCES || errno == EPERM)) {
					WARN("Error setting %s to %s for %s",
					      cg->subsystem, cg->value, d->name);
					continue;
				}
				SYSERROR("Error setting %s to %s for %s",
				      cg->subsystem, cg->value, d->name);
				goto out;
			}
			DEBUG("cgroup '%s' set to '%s'", cg->subsystem, cg->value);
		}
	}

	ret = true;
	INFO("cgroup has been setup");
out:
	lxc_list_for_each_safe(iterator, sorted_cgroup_settings, next) {
		lxc_list_del(iterator);
		free(iterator);
	}
	free(sorted_cgroup_settings);
	return ret;
}

static struct cgroup_ops cgfsng_ops = {
	.init = cgfsng_init,
	.destroy = cgfsng_destroy,
	.create = cgfsng_create,
	.enter = cgfsng_enter,
	.escape = cgfsng_escape,
	.num_hierarchies = cgfsng_num_hierarchies,
	.get_hierarchies = cgfsng_get_hierarchies,
	.get_cgroup = cgfsng_get_cgroup,
	.get = cgfsng_get,
	.set = cgfsng_set,
	.unfreeze = cgfsng_unfreeze,
	.setup_limits = cgfsng_setup_limits,
	.name = "cgroupfs-ng",
	.attach = cgfsng_attach,
	.chown = cgfsns_chown,
	.mount_cgroup = cgfsng_mount,
	.nrtasks = cgfsng_nrtasks,
	.driver = CGFSNG,

	/* unsupported */
	.create_legacy = NULL,
};<|MERGE_RESOLUTION|>--- conflicted
+++ resolved
@@ -249,11 +249,6 @@
 	return NULL;
 }
 
-<<<<<<< HEAD
-char *must_make_path(const char *first, ...) __attribute__((sentinel));
-
-=======
->>>>>>> 140dddef
 #define BATCH_SIZE 50
 static void batch_realloc(char **mem, size_t oldlen, size_t newlen)
 {
@@ -1202,36 +1197,6 @@
 	return NULL;
 }
 
-<<<<<<< HEAD
-/*
- * Concatenate all passed-in strings into one path.  Do not fail.  If any piece is
- * not prefixed with '/', add a '/'.
- */
-char *must_make_path(const char *first, ...)
-{
-	va_list args;
-	char *cur, *dest;
-	size_t full_len = strlen(first);
-
-	dest = must_copy_string(first);
-
-	va_start(args, first);
-	while ((cur = va_arg(args, char *)) != NULL) {
-		full_len += strlen(cur);
-		if (cur[0] != '/')
-			full_len++;
-		dest = must_realloc(dest, full_len + 1);
-		if (cur[0] != '/')
-			strcat(dest, "/");
-		strcat(dest, cur);
-	}
-	va_end(args);
-
-	return dest;
-}
-
-=======
->>>>>>> 140dddef
 static int cgroup_rmdir(char *dirname)
 {
 	int ret;
@@ -1380,14 +1345,7 @@
  */
 static inline bool cgfsng_create(void *hdata)
 {
-<<<<<<< HEAD
-	struct cgfsng_handler_data *d = hdata;
-	char *tmp, *cgname, *offset;
-	int i, ret;
-	int idx = 0;
-=======
 	int i;
->>>>>>> 140dddef
 	size_t len;
 	char *cgname, *offset, *tmp;
 	int idx = 0;
@@ -1421,11 +1379,8 @@
 		goto out_free;
 	}
 	if (idx) {
-<<<<<<< HEAD
-=======
 		int ret;
 
->>>>>>> 140dddef
 		ret = snprintf(offset, 5, "-%d", idx);
 		if (ret < 0 || (size_t)ret >= 5) {
 			FILE *f = fopen("/dev/null", "w");
