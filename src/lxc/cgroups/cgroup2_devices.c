--- conflicted
+++ resolved
@@ -341,13 +341,7 @@
 static int bpf_program_cgroup_attach(struct bpf_program *prog, int type,
 				     int fd_cgroup, __u32 flags)
 {
-<<<<<<< HEAD
-	__do_close int fd = -EBADF;
-	__do_free char *copy = NULL;
-	union bpf_attr *attr;
-=======
 	__do_close int fd_attach = -EBADF;
->>>>>>> 51ee524a
 	int ret;
 	union bpf_attr *attr;
 
@@ -377,19 +371,9 @@
 	if (ret < 0)
 		return syserror("Failed to load bpf program");
 
-<<<<<<< HEAD
-	fd = open(path, O_DIRECTORY | O_RDONLY | O_CLOEXEC);
-	if (fd < 0)
-		return log_error_errno(-1, errno, "Failed to open cgroup path %s", path);
-
-	attr = &(union bpf_attr){
-		.attach_type	= type,
-		.target_fd	= fd,
-=======
 	attr = &(union bpf_attr){
 		.attach_type	= type,
 		.target_fd	= fd_attach,
->>>>>>> 51ee524a
 		.attach_bpf_fd	= prog->kernel_fd,
 		.attach_flags	= flags,
 	};
@@ -419,27 +403,6 @@
 	fd_cgroup = move_fd(prog->fd_cgroup);
 	fd_kernel = move_fd(prog->kernel_fd);
 
-<<<<<<< HEAD
-	fd = open(prog->attached_path, O_DIRECTORY | O_RDONLY | O_CLOEXEC);
-	if (fd < 0) {
-		if (errno != ENOENT)
-			return log_error_errno(-1, errno, "Failed to open attach cgroup %s",
-					       prog->attached_path);
-	} else {
-		union bpf_attr *attr;
-
-		attr = &(union bpf_attr){
-			.attach_type	= prog->attached_type,
-			.target_fd	= fd,
-			.attach_bpf_fd	= prog->kernel_fd,
-		};
-
-		ret = bpf(BPF_PROG_DETACH, attr, sizeof(*attr));
-		if (ret < 0)
-			return log_error_errno(-1, errno, "Failed to detach bpf program from cgroup %s",
-					       prog->attached_path);
-	}
-=======
 	if (fd_cgroup < 0 || fd_kernel < 0)
 		return 0;
 
@@ -452,7 +415,6 @@
 	ret = bpf(BPF_PROG_DETACH, attr, sizeof(*attr));
 	if (ret < 0)
 		return syserror("Failed to detach bpf program from cgroup %d", fd_cgroup);
->>>>>>> 51ee524a
 
 	TRACE("Detached bpf program from cgroup %d", fd_cgroup);
 
@@ -566,11 +528,7 @@
 bool bpf_devices_cgroup_supported(void)
 {
 	__do_bpf_program_free struct bpf_program *prog = NULL;
-<<<<<<< HEAD
-	const struct bpf_insn dummy[] = {
-=======
 	const struct bpf_insn insn[] = {
->>>>>>> 51ee524a
 		BPF_MOV64_IMM(BPF_REG_0, 1),
 		BPF_EXIT_INSN(),
 	};
@@ -588,11 +546,7 @@
 	if (ret)
 		return log_error_errno(false, ENOMEM, "Failed to initialize bpf program");
 
-<<<<<<< HEAD
-	ret = bpf_program_add_instructions(prog, dummy, ARRAY_SIZE(dummy));
-=======
 	ret = bpf_program_add_instructions(prog, insn, ARRAY_SIZE(insn));
->>>>>>> 51ee524a
 	if (ret < 0)
 		return log_trace(false, "Failed to add new instructions to bpf device cgroup program");
 
