/* SPDX-License-Identifier: LGPL-2.1+ */

#ifndef __LXC_LOG_H
#define __LXC_LOG_H

#include <errno.h>
#include <stdarg.h>
#include <stdio.h>
#include <sys/time.h>
#include <string.h>
#include <strings.h>
#include <stdbool.h>
#include <syslog.h>
#include <time.h>

#include "conf.h"

#ifndef O_CLOEXEC
#define O_CLOEXEC 02000000
#endif

#ifndef F_DUPFD_CLOEXEC
#define F_DUPFD_CLOEXEC 1030
#endif

#define LXC_LOG_PREFIX_SIZE	32
#define LXC_LOG_BUFFER_SIZE	4096

/* predefined lxc log priorities. */
enum lxc_loglevel {
	LXC_LOG_LEVEL_TRACE,
	LXC_LOG_LEVEL_DEBUG,
	LXC_LOG_LEVEL_INFO,
	LXC_LOG_LEVEL_NOTICE,
	LXC_LOG_LEVEL_WARN,
	LXC_LOG_LEVEL_ERROR,
	LXC_LOG_LEVEL_CRIT,
	LXC_LOG_LEVEL_ALERT,
	LXC_LOG_LEVEL_FATAL,
	LXC_LOG_LEVEL_NOTSET,
};

/* location information of the logging event */
struct lxc_log_locinfo {
	const char *file;
	const char *func;
	int line;
};

#define LXC_LOG_LOCINFO_INIT						\
	{ .file = __FILE__, .func = __func__, .line = __LINE__	}

/* brief logging event object */
struct lxc_log_event {
	const char *category;
	int priority;
	struct timespec timestamp;
	struct lxc_log_locinfo *locinfo;
	const char *fmt;
	va_list *vap;
};

/* log appender object */
struct lxc_log_appender {
	const char *name;
	int (*append)(const struct lxc_log_appender *, struct lxc_log_event *);

	/*
	 * appenders can be stacked
	 */
	struct lxc_log_appender *next;
};

/* log category object */
struct lxc_log_category {
	const char *name;
	int priority;
	struct lxc_log_appender *appender;
	const struct lxc_log_category *parent;
};

#ifndef NO_LXC_CONF
extern int lxc_log_use_global_fd;
#endif

/*
 * Returns true if the chained priority is equal to or higher than
 * given priority.
 */
static inline int lxc_log_priority_is_enabled(const struct lxc_log_category *category,
					      int priority)
{
	while (category->priority == LXC_LOG_LEVEL_NOTSET && category->parent)
		category = category->parent;

	int cmp_prio = category->priority;
#ifndef NO_LXC_CONF
	if (!lxc_log_use_global_fd && current_config &&
	    current_config->loglevel != LXC_LOG_LEVEL_NOTSET)
		cmp_prio = current_config->loglevel;
#endif

	return priority >= cmp_prio;
}

/*
 * converts a priority to a literal string
 */
static inline const char *lxc_log_priority_to_string(int priority)
{
	switch (priority) {
	case LXC_LOG_LEVEL_TRACE:
		return "TRACE";
	case LXC_LOG_LEVEL_DEBUG:
		return "DEBUG";
	case LXC_LOG_LEVEL_INFO:
		return "INFO";
	case LXC_LOG_LEVEL_NOTICE:
		return "NOTICE";
	case LXC_LOG_LEVEL_WARN:
		return "WARN";
	case LXC_LOG_LEVEL_ERROR:
		return "ERROR";
	case LXC_LOG_LEVEL_CRIT:
		return "CRIT";
	case LXC_LOG_LEVEL_ALERT:
		return "ALERT";
	case LXC_LOG_LEVEL_FATAL:
		return "FATAL";
	}

	return "NOTSET";
}

static inline const char *lxc_syslog_priority_to_string(int priority)
{
	switch (priority) {
	case LOG_DAEMON:
		return "daemon";
	case LOG_LOCAL0:
		return "local0";
	case LOG_LOCAL1:
		return "local1";
	case LOG_LOCAL2:
		return "local2";
	case LOG_LOCAL3:
		return "local3";
	case LOG_LOCAL4:
		return "local4";
	case LOG_LOCAL5:
		return "local5";
	case LOG_LOCAL6:
		return "local6";
	case LOG_LOCAL7:
		return "local7";
	}

	return "NOTSET";
}

/*
 * converts a literal priority to an int
 */
static inline int lxc_log_priority_to_int(const char *name)
{
	if (strcasecmp("TRACE", name) == 0)
		return LXC_LOG_LEVEL_TRACE;
	if (strcasecmp("DEBUG", name) == 0)
		return LXC_LOG_LEVEL_DEBUG;
	if (strcasecmp("INFO", name) == 0)
		return LXC_LOG_LEVEL_INFO;
	if (strcasecmp("NOTICE", name) == 0)
		return LXC_LOG_LEVEL_NOTICE;
	if (strcasecmp("WARN", name) == 0)
		return LXC_LOG_LEVEL_WARN;
	if (strcasecmp("ERROR", name) == 0)
		return LXC_LOG_LEVEL_ERROR;
	if (strcasecmp("CRIT", name) == 0)
		return LXC_LOG_LEVEL_CRIT;
	if (strcasecmp("ALERT", name) == 0)
		return LXC_LOG_LEVEL_ALERT;
	if (strcasecmp("FATAL", name) == 0)
		return LXC_LOG_LEVEL_FATAL;

	return LXC_LOG_LEVEL_NOTSET;
}

static inline int lxc_syslog_priority_to_int(const char *name)
{
	if (strcasecmp("daemon", name) == 0)
		return LOG_DAEMON;
	if (strcasecmp("local0", name) == 0)
		return LOG_LOCAL0;
	if (strcasecmp("local1", name) == 0)
		return LOG_LOCAL1;
	if (strcasecmp("local2", name) == 0)
		return LOG_LOCAL2;
	if (strcasecmp("local3", name) == 0)
		return LOG_LOCAL3;
	if (strcasecmp("local4", name) == 0)
		return LOG_LOCAL4;
	if (strcasecmp("local5", name) == 0)
		return LOG_LOCAL5;
	if (strcasecmp("local6", name) == 0)
		return LOG_LOCAL6;
	if (strcasecmp("local7", name) == 0)
		return LOG_LOCAL7;

	return -EINVAL;
}

static inline void __lxc_log_append(const struct lxc_log_appender *appender,
				    struct lxc_log_event *event)
{
	va_list va;
	va_list *va_keep = event->vap;

	while (appender) {
		va_copy(va, *va_keep);
		event->vap = &va;
		appender->append(appender, event);
		appender = appender->next;
		va_end(va);
	}
}

static inline void __lxc_log(const struct lxc_log_category *category,
			     struct lxc_log_event *event)
{
	while (category) {
		__lxc_log_append(category->appender, event);
		category = category->parent;
	}
}

/*
 * Helper macro to define log functions.
 */
#define lxc_log_priority_define(acategory, LEVEL)				\
										\
__lxc_unused __attribute__ ((format (printf, 2, 3)))				\
static inline void LXC_##LEVEL(struct lxc_log_locinfo *, const char *, ...);	\
										\
__lxc_unused static inline void LXC_##LEVEL(struct lxc_log_locinfo* locinfo,	\
					   const char* format, ...)		\
{										\
	if (lxc_log_priority_is_enabled(acategory, LXC_LOG_LEVEL_##LEVEL)) {	\
		va_list va_ref;							\
		int saved_errno;						\
		struct lxc_log_event evt = {					\
			.category	= (acategory)->name,			\
			.priority	= LXC_LOG_LEVEL_##LEVEL,		\
			.fmt		= format,				\
			.locinfo	= locinfo				\
		};								\
										\
		/* clock_gettime() is explicitly marked as MT-Safe		\
		 * without restrictions. So let's use it for our		\
		 * logging stamps.						\
		 */								\
		saved_errno = errno;						\
		(void)clock_gettime(CLOCK_REALTIME, &evt.timestamp);		\
										\
		va_start(va_ref, format);					\
		evt.vap = &va_ref;						\
		__lxc_log(acategory, &evt);					\
		va_end(va_ref);							\
		errno = saved_errno;						\
	}									\
}

/*
 * Helper macro to define and use static categories.
 */
#define lxc_log_category_define(name, parent)				\
	extern struct lxc_log_category lxc_log_category_##parent;	\
	struct lxc_log_category lxc_log_category_##name = {		\
		#name,							\
		LXC_LOG_LEVEL_NOTSET,					\
		NULL,							\
		&lxc_log_category_##parent				\
	};

#define lxc_log_define(name, parent)					\
	lxc_log_category_define(name, parent)				\
									\
	lxc_log_priority_define(&lxc_log_category_##name, TRACE)	\
	lxc_log_priority_define(&lxc_log_category_##name, DEBUG)	\
	lxc_log_priority_define(&lxc_log_category_##name, INFO)		\
	lxc_log_priority_define(&lxc_log_category_##name, NOTICE)	\
	lxc_log_priority_define(&lxc_log_category_##name, WARN)		\
	lxc_log_priority_define(&lxc_log_category_##name, ERROR)	\
	lxc_log_priority_define(&lxc_log_category_##name, CRIT)		\
	lxc_log_priority_define(&lxc_log_category_##name, ALERT)	\
	lxc_log_priority_define(&lxc_log_category_##name, FATAL)

#define lxc_log_category_priority(name) 				\
	(lxc_log_priority_to_string(lxc_log_category_##name.priority))

/*
 * Helper macro to define errno string.
 */
#if HAVE_STRERROR_R
	#ifndef HAVE_DECL_STRERROR_R
		#ifdef STRERROR_R_CHAR_P
			char *strerror_r(int errnum, char *buf, size_t buflen);
		#else
			int strerror_r(int errnum, char *buf, size_t buflen);
		#endif
	#endif

	#ifdef STRERROR_R_CHAR_P
		#define lxc_log_strerror_r                                               \
			char errno_buf[PATH_MAX / 2] = {"Failed to get errno string"};   \
			char *ptr = NULL;                                                \
			{                                                                \
				int __saved_errno = errno;				 \
				ptr = strerror_r(errno, errno_buf, sizeof(errno_buf));   \
				errno = __saved_errno;					 \
				if (!ptr)                                                \
					ptr = errno_buf;                                 \
			}
	#else
		#define lxc_log_strerror_r                                               \
			char errno_buf[PATH_MAX / 2] = {"Failed to get errno string"};   \
			char *ptr = errno_buf;                                           \
			{                                                                \
				int __saved_errno = errno;				 \
				(void)strerror_r(errno, errno_buf, sizeof(errno_buf));   \
				errno = __saved_errno;					 \
			}
	#endif
#elif ENFORCE_THREAD_SAFETY
	#error ENFORCE_THREAD_SAFETY was set but cannot be guaranteed
#else
	#define lxc_log_strerror_r							 \
		char *ptr = NULL;              						 \
		{                              						 \
			ptr = strerror(errno); 						 \
		}
#endif

/*
 * top categories
 */
#define TRACE(format, ...) do {						\
	struct lxc_log_locinfo locinfo = LXC_LOG_LOCINFO_INIT;		\
	LXC_TRACE(&locinfo, format, ##__VA_ARGS__);			\
} while (0)

#define DEBUG(format, ...) do {						\
	struct lxc_log_locinfo locinfo = LXC_LOG_LOCINFO_INIT;		\
	LXC_DEBUG(&locinfo, format, ##__VA_ARGS__);			\
} while (0)

#define INFO(format, ...) do {						\
	struct lxc_log_locinfo locinfo = LXC_LOG_LOCINFO_INIT;		\
	LXC_INFO(&locinfo, format, ##__VA_ARGS__);			\
} while (0)

#define NOTICE(format, ...) do {					\
	struct lxc_log_locinfo locinfo = LXC_LOG_LOCINFO_INIT;		\
	LXC_NOTICE(&locinfo, format, ##__VA_ARGS__);			\
} while (0)

#define WARN(format, ...) do {						\
	struct lxc_log_locinfo locinfo = LXC_LOG_LOCINFO_INIT;		\
	LXC_WARN(&locinfo, format, ##__VA_ARGS__);			\
} while (0)

#define ERROR(format, ...) do {						\
	struct lxc_log_locinfo locinfo = LXC_LOG_LOCINFO_INIT;		\
	LXC_ERROR(&locinfo, format, ##__VA_ARGS__);			\
} while (0)

#define CRIT(format, ...) do {						\
	struct lxc_log_locinfo locinfo = LXC_LOG_LOCINFO_INIT;		\
	LXC_CRIT(&locinfo, format, ##__VA_ARGS__);			\
} while (0)

#define ALERT(format, ...) do {						\
	struct lxc_log_locinfo locinfo = LXC_LOG_LOCINFO_INIT;		\
	LXC_ALERT(&locinfo, format, ##__VA_ARGS__);			\
} while (0)

#define FATAL(format, ...) do {						\
	struct lxc_log_locinfo locinfo = LXC_LOG_LOCINFO_INIT;		\
	LXC_FATAL(&locinfo, format, ##__VA_ARGS__);			\
} while (0)

#if HAVE_M_FORMAT
#define SYSTRACE(format, ...)                              \
		TRACE("%m - " format, ##__VA_ARGS__)
#else
#define SYSTRACE(format, ...)                              \
	do {                                               \
		lxc_log_strerror_r;                        \
		TRACE("%s - " format, ptr, ##__VA_ARGS__); \
	} while (0)
#endif

#if HAVE_M_FORMAT
#define SYSDEBUG(format, ...)                              \
                DEBUG("%m - " format, ##__VA_ARGS__)
#else
#define SYSDEBUG(format, ...)                              \
	do {                                               \
		lxc_log_strerror_r;                        \
		DEBUG("%s - " format, ptr, ##__VA_ARGS__); \
	} while (0)
#endif


#if HAVE_M_FORMAT
#define SYSINFO(format, ...)                              \
                INFO("%m - " format, ##__VA_ARGS__)
#else
#define SYSINFO(format, ...)                              \
	do {                                              \
		lxc_log_strerror_r;                       \
		INFO("%s - " format, ptr, ##__VA_ARGS__); \
	} while (0)
#endif

#if HAVE_M_FORMAT
#define SYSNOTICE(format, ...)                              \
		NOTICE("%m - " format, ##__VA_ARGS__)
#else
#define SYSNOTICE(format, ...)                              \
	do {                                                \
		lxc_log_strerror_r;                         \
		NOTICE("%s - " format, ptr, ##__VA_ARGS__); \
	} while (0)
#endif

#if HAVE_M_FORMAT
#define SYSWARN(format, ...)                              \
		WARN("%m - " format, ##__VA_ARGS__)
#else
#define SYSWARN(format, ...)                              \
	do {                                              \
		lxc_log_strerror_r;                       \
		WARN("%s - " format, ptr, ##__VA_ARGS__); \
	} while (0)
#endif

#if HAVE_M_FORMAT
#define SYSERROR(format, ...)                              \
		ERROR("%m - " format, ##__VA_ARGS__)
#else
#define SYSERROR(format, ...)                              \
	do {                                               \
		lxc_log_strerror_r;                        \
		ERROR("%s - " format, ptr, ##__VA_ARGS__); \
	} while (0)
#endif

#if HAVE_M_FORMAT
#define CMD_SYSERROR(format, ...)                                             \
	fprintf(stderr, "%s: %d: %s - %m - " format "\n", __FILE__, __LINE__, \
		__func__, ##__VA_ARGS__);
#else
#define CMD_SYSERROR(format, ...)                                           \
	do {                                                                \
		lxc_log_strerror_r;                                         \
		fprintf(stderr, "%s: %d: %s - %s - " format "\n", __FILE__, \
			__LINE__, __func__, ptr, ##__VA_ARGS__);            \
	} while (0)
#endif

#if HAVE_M_FORMAT
#define CMD_SYSINFO(format, ...)                                               \
	printf("%s: %d: %s - %m - " format "\n", __FILE__, __LINE__, __func__, \
	       ##__VA_ARGS__);
#else
#define CMD_SYSINFO(format, ...)                                             \
	do {                                                                 \
		lxc_log_strerror_r;                                          \
		printf("%s: %d: %s - %s - " format "\n", __FILE__, __LINE__, \
		       __func__, ptr, ##__VA_ARGS__);                        \
	} while (0)
#endif

<<<<<<< HEAD
#define error_log_errno(__errno__, format, ...) 	\
	({						\
		errno = __errno__;			\
		SYSERROR(format, ##__VA_ARGS__);	\
		-1;					\
=======
#define log_error_errno(__ret__, __errno__, format, ...)      \
	({                                                    \
		typeof(__ret__) __internal_ret__ = (__ret__); \
		errno = (__errno__);                          \
		SYSERROR(format, ##__VA_ARGS__);              \
		__internal_ret__;                             \
	})

#define log_error(__ret__, format, ...)                       \
	({                                                    \
		typeof(__ret__) __internal_ret__ = (__ret__); \
		ERROR(format, ##__VA_ARGS__);                 \
		__internal_ret__;                             \
	})

#define log_trace_errno(__ret__, __errno__, format, ...)      \
	({                                                    \
		typeof(__ret__) __internal_ret__ = (__ret__); \
		errno = __errno__;                            \
		SYSTRACE(format, ##__VA_ARGS__);              \
		__internal_ret__;                             \
	})

#define log_trace(__ret__, format, ...)                       \
	({                                                    \
		typeof(__ret__) __internal_ret__ = (__ret__); \
		TRACE(format, ##__VA_ARGS__);                 \
		__internal_ret__;                             \
	})

#define log_warn_errno(__ret__, __errno__, format, ...)       \
	({                                                    \
		typeof(__ret__) __internal_ret__ = (__ret__); \
		errno = __errno__;                            \
		SYSWARN(format, ##__VA_ARGS__);               \
		__internal_ret__;                             \
	})

#define log_warn(__ret__, format, ...)                        \
	({                                                    \
		typeof(__ret__) __internal_ret__ = (__ret__); \
		WARN(format, ##__VA_ARGS__);                  \
		__internal_ret__;                             \
	})

#define log_debug_errno(__ret__, __errno__, format, ...)      \
	({                                                    \
		typeof(__ret__) __internal_ret__ = (__ret__); \
		errno = __errno__;                            \
		SYSDEBUG(format, ##__VA_ARGS__);              \
		__internal_ret__;                             \
	})

#define log_debug(__ret__, format, ...)                       \
	({                                                    \
		typeof(__ret__) __internal_ret__ = (__ret__); \
		DEBUG(format, ##__VA_ARGS__);                 \
		__internal_ret__;                             \
	})

#define log_info_errno(__ret__, __errno__, format, ...)       \
	({                                                    \
		typeof(__ret__) __internal_ret__ = (__ret__); \
		errno = __errno__;                            \
		SYSINFO(format, ##__VA_ARGS__);               \
		__internal_ret__;                             \
	})

#define log_info(__ret__, format, ...)                        \
	({                                                    \
		typeof(__ret__) __internal_ret__ = (__ret__); \
		INFO(format, ##__VA_ARGS__);                  \
		__internal_ret__;                             \
>>>>>>> 4dab8044
	})

extern int lxc_log_fd;

extern int lxc_log_syslog(int facility);
extern void lxc_log_enable_syslog(void);
extern int lxc_log_set_level(int *dest, int level);
extern int lxc_log_get_level(void);
extern bool lxc_log_has_valid_level(void);
extern int lxc_log_set_file(int *fd, const char *fname);
extern const char *lxc_log_get_file(void);
extern void lxc_log_set_prefix(const char *prefix);
extern const char *lxc_log_get_prefix(void);
extern void lxc_log_options_no_override(void);
#endif<|MERGE_RESOLUTION|>--- conflicted
+++ resolved
@@ -481,13 +481,6 @@
 	} while (0)
 #endif
 
-<<<<<<< HEAD
-#define error_log_errno(__errno__, format, ...) 	\
-	({						\
-		errno = __errno__;			\
-		SYSERROR(format, ##__VA_ARGS__);	\
-		-1;					\
-=======
 #define log_error_errno(__ret__, __errno__, format, ...)      \
 	({                                                    \
 		typeof(__ret__) __internal_ret__ = (__ret__); \
@@ -561,7 +554,6 @@
 		typeof(__ret__) __internal_ret__ = (__ret__); \
 		INFO(format, ##__VA_ARGS__);                  \
 		__internal_ret__;                             \
->>>>>>> 4dab8044
 	})
 
 extern int lxc_log_fd;
