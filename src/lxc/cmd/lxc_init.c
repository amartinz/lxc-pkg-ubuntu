--- conflicted
+++ resolved
@@ -48,10 +48,7 @@
 #include "error.h"
 #include "initutils.h"
 #include "parse.h"
-<<<<<<< HEAD
-=======
 #include "raw_syscalls.h"
->>>>>>> b945ad0a
 #include "string_utils.h"
 
 /* option keys for long only options */
