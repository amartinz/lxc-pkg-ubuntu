/* SPDX-License-Identifier: LGPL-2.1+ */

#ifndef _GNU_SOURCE
#define _GNU_SOURCE 1
#endif
#include <errno.h>
#include <sched.h>
#include <signal.h>
#include <stdio.h>
#include <stdlib.h>
#include <sys/syscall.h>
#include <unistd.h>

#include "compiler.h"
#include "config.h"
#include "macro.h"
#include "raw_syscalls.h"
#include "syscall_numbers.h"

int lxc_raw_execveat(int dirfd, const char *pathname, char *const argv[],
		     char *const envp[], int flags)
{
	return syscall(__NR_execveat, dirfd, pathname, argv, envp, flags);
}

/*
 * This is based on raw_clone in systemd but adapted to our needs. This uses
 * copy on write semantics and doesn't pass a stack. CLONE_VM is tricky and
 * doesn't really matter to us so disallow it.
 *
 * The nice thing about this is that we get fork() behavior. That is
 * lxc_raw_clone() returns 0 in the child and the child pid in the parent.
 */
__returns_twice pid_t lxc_raw_clone(unsigned long flags, int *pidfd)
{
	/*
	 * These flags don't interest at all so we don't jump through any hoops
	 * of retrieving them and passing them to the kernel.
	 */
	errno = EINVAL;
	if ((flags & (CLONE_VM | CLONE_PARENT_SETTID | CLONE_CHILD_SETTID |
		      CLONE_CHILD_CLEARTID | CLONE_SETTLS)))
		return -EINVAL;

#if defined(__s390x__) || defined(__s390__) || defined(__CRIS__)
	/* On s390/s390x and cris the order of the first and second arguments
	 * of the system call is reversed.
	 */
	return syscall(__NR_clone, NULL, flags | SIGCHLD, pidfd);
#elif defined(__sparc__) && defined(__arch64__)
	{
		/*
		 * sparc64 always returns the other process id in %o0, and a
		 * boolean flag whether this is the child or the parent in %o1.
		 * Inline assembly is needed to get the flag returned in %o1.
		 */
		register long g1 asm("g1") = __NR_clone;
		register long o0 asm("o0") = flags | SIGCHLD;
		register long o1 asm("o1") = 0; /* is parent/child indicator */
		register long o2 asm("o2") = (unsigned long)pidfd;
		long is_error, retval, in_child;
		pid_t child_pid;

		asm volatile(
#if defined(__arch64__)
		    "t 0x6d\n\t" /* 64-bit trap */
#else
		    "t 0x10\n\t" /* 32-bit trap */
#endif
		    /*
		     * catch errors: On sparc, the carry bit (csr) in the
		     * processor status register (psr) is used instead of a
		     * full register.
		     */
		    "addx %%g0, 0, %%g1"
		    : "=r"(g1), "=r"(o0), "=r"(o1), "=r"(o2) /* outputs */
		    : "r"(g1), "r"(o0), "r"(o1), "r"(o2)     /* inputs */
		    : "%cc");				     /* clobbers */

		is_error = g1;
		retval = o0;
		in_child = o1;

		if (is_error) {
			errno = retval;
			return -1;
		}

		if (in_child)
			return 0;

		child_pid = retval;
		return child_pid;
	}
#elif defined(__ia64__)
	/* On ia64 the stack and stack size are passed as separate arguments. */
	return syscall(__NR_clone, flags | SIGCHLD, NULL, prctl_arg(0), pidfd);
#else
	return syscall(__NR_clone, flags | SIGCHLD, NULL, pidfd);
#endif
}

pid_t lxc_raw_clone_cb(int (*fn)(void *), void *args, unsigned long flags,
		       int *pidfd)
{
	pid_t pid;

	pid = lxc_raw_clone(flags, pidfd);
	if (pid < 0)
		return -1;

	/*
	 * exit() is not thread-safe and might mess with the parent's signal
	 * handlers and other stuff when exec() fails.
	 */
	if (pid == 0)
		_exit(fn(args));

	return pid;
}

int lxc_raw_pidfd_send_signal(int pidfd, int sig, siginfo_t *info,
			      unsigned int flags)
{
<<<<<<< HEAD
#ifdef __NR_pidfd_send_signal
	return syscall(__NR_pidfd_send_signal, pidfd, sig, info, flags);
#else
	errno = ENOSYS;
	return -1;
#endif
=======
	return syscall(__NR_pidfd_send_signal, pidfd, sig, info, flags);
>>>>>>> 4dab8044
}<|MERGE_RESOLUTION|>--- conflicted
+++ resolved
@@ -122,14 +122,5 @@
 int lxc_raw_pidfd_send_signal(int pidfd, int sig, siginfo_t *info,
 			      unsigned int flags)
 {
-<<<<<<< HEAD
-#ifdef __NR_pidfd_send_signal
 	return syscall(__NR_pidfd_send_signal, pidfd, sig, info, flags);
-#else
-	errno = ENOSYS;
-	return -1;
-#endif
-=======
-	return syscall(__NR_pidfd_send_signal, pidfd, sig, info, flags);
->>>>>>> 4dab8044
 }